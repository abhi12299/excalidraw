--- conflicted
+++ resolved
@@ -102,9 +102,6 @@
     return null;
   }
 
-<<<<<<< HEAD
-  return { ...binding, focus: binding.focus || 0, focusPoint: [0, 0] };
-=======
   return {
     ...binding,
     focus: binding.focus || 0,
@@ -112,7 +109,6 @@
       ? binding.fixedPoint ?? ([0, 0] as [number, number])
       : null,
   };
->>>>>>> 84d89b9a
 };
 
 const restoreElementWithProperties = <
@@ -318,36 +314,6 @@
         elbowed: (element as ExcalidrawArrowElement).elbowed,
         ...getSizeFromPoints(points),
       });
-    case "arrow": {
-      const { startArrowhead = null, endArrowhead = "arrow" } = element;
-      let x = element.x;
-      let y = element.y;
-      let points = // migrate old arrow model to new one
-        !Array.isArray(element.points) || element.points.length < 2
-          ? [
-              [0, 0],
-              [element.width, element.height],
-            ]
-          : element.points;
-
-      if (points[0][0] !== 0 || points[0][1] !== 0) {
-        ({ points, x, y } = LinearElementEditor.getNormalizedPoints(element));
-      }
-
-      // TODO: Separate arrow from linear element
-      return restoreElementWithProperties(element as ExcalidrawArrowElement, {
-        type: element.type,
-        startBinding: repairBinding(element.startBinding),
-        endBinding: repairBinding(element.endBinding),
-        lastCommittedPoint: null,
-        startArrowhead,
-        endArrowhead,
-        points,
-        x,
-        y,
-        elbowed: (element as ExcalidrawArrowElement).elbowed,
-        ...getSizeFromPoints(points),
-      });
     }
 
     // generic elements
