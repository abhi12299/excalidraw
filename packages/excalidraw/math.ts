import type { NormalizedZoomValue, Point, Zoom } from "./types";
import {
  DEFAULT_ADAPTIVE_RADIUS,
  LINE_CONFIRM_THRESHOLD,
  DEFAULT_PROPORTIONAL_RADIUS,
  ROUNDNESS,
} from "./constants";
import type {
  ExcalidrawElement,
  ExcalidrawLinearElement,
  NonDeleted,
} from "./element/types";
import type { Bounds } from "./element/bounds";
import { getCurvePathOps } from "./element/bounds";
import type { Mutable } from "./utility-types";
import { ShapeCache } from "./scene/ShapeCache";
import type { Vector } from "../utils/geometry/shape";

export const rotate = (
  // target point to rotate
  x: number,
  y: number,
  // point to rotate against
  cx: number,
  cy: number,
  angle: number,
): [number, number] =>
  // 𝑎′𝑥=(𝑎𝑥−𝑐𝑥)cos𝜃−(𝑎𝑦−𝑐𝑦)sin𝜃+𝑐𝑥
  // 𝑎′𝑦=(𝑎𝑥−𝑐𝑥)sin𝜃+(𝑎𝑦−𝑐𝑦)cos𝜃+𝑐𝑦.
  // https://math.stackexchange.com/questions/2204520/how-do-i-rotate-a-line-segment-in-a-specific-point-on-the-line
  [
    (x - cx) * Math.cos(angle) - (y - cy) * Math.sin(angle) + cx,
    (x - cx) * Math.sin(angle) + (y - cy) * Math.cos(angle) + cy,
  ];

export const rotatePoint = (
  point: Point,
  center: Point,
  angle: number,
): [number, number] => rotate(point[0], point[1], center[0], center[1], angle);

export const adjustXYWithRotation = (
  sides: {
    n?: boolean;
    e?: boolean;
    s?: boolean;
    w?: boolean;
  },
  x: number,
  y: number,
  angle: number,
  deltaX1: number,
  deltaY1: number,
  deltaX2: number,
  deltaY2: number,
): [number, number] => {
  const cos = Math.cos(angle);
  const sin = Math.sin(angle);
  if (sides.e && sides.w) {
    x += deltaX1 + deltaX2;
  } else if (sides.e) {
    x += deltaX1 * (1 + cos);
    y += deltaX1 * sin;
    x += deltaX2 * (1 - cos);
    y += deltaX2 * -sin;
  } else if (sides.w) {
    x += deltaX1 * (1 - cos);
    y += deltaX1 * -sin;
    x += deltaX2 * (1 + cos);
    y += deltaX2 * sin;
  }

  if (sides.n && sides.s) {
    y += deltaY1 + deltaY2;
  } else if (sides.n) {
    x += deltaY1 * sin;
    y += deltaY1 * (1 - cos);
    x += deltaY2 * -sin;
    y += deltaY2 * (1 + cos);
  } else if (sides.s) {
    x += deltaY1 * -sin;
    y += deltaY1 * (1 + cos);
    x += deltaY2 * sin;
    y += deltaY2 * (1 - cos);
  }
  return [x, y];
};

export const getPointOnAPath = (point: Point, path: Point[]) => {
  const [px, py] = point;
  const [start, ...other] = path;
  let [lastX, lastY] = start;
  let kLine: number = 0;
  let idx: number = 0;

  // if any item in the array is true, it means that a point is
  // on some segment of a line based path
  const retVal = other.some(([x2, y2], i) => {
    // we always take a line when dealing with line segments
    const x1 = lastX;
    const y1 = lastY;

    lastX = x2;
    lastY = y2;

    // if a point is not within the domain of the line segment
    // it is not on the line segment
    if (px < x1 || px > x2) {
      return false;
    }

    // check if all points lie on the same line
    // y1 = kx1 + b, y2 = kx2 + b
    // y2 - y1 = k(x2 - x2) -> k = (y2 - y1) / (x2 - x1)

    // coefficient for the line (p0, p1)
    const kL = (y2 - y1) / (x2 - x1);

    // coefficient for the line segment (p0, point)
    const kP1 = (py - y1) / (px - x1);

    // coefficient for the line segment (point, p1)
    const kP2 = (py - y2) / (px - x2);

    // because we are basing both lines from the same starting point
    // the only option for collinearity is having same coefficients

    // using it for floating point comparisons
    const epsilon = 0.3;

    // if coefficient is more than an arbitrary epsilon,
    // these lines are nor collinear
    if (Math.abs(kP1 - kL) > epsilon && Math.abs(kP2 - kL) > epsilon) {
      return false;
    }

    // store the coefficient because we are goint to need it
    kLine = kL;
    idx = i;

    return true;
  });

  // Return a coordinate that is always on the line segment
  if (retVal === true) {
    return { x: point[0], y: kLine * point[0], segment: idx };
  }

  return null;
};

export const distance2d = (x1: number, y1: number, x2: number, y2: number) => {
  const xd = x2 - x1;
  const yd = y2 - y1;
  return Math.hypot(xd, yd);
};

export const distanceSq2d = (p1: Point, p2: Point) => {
  const xd = p2[0] - p1[0];
  const yd = p2[1] - p1[1];
  return xd * xd + yd * yd;
};
<<<<<<< HEAD
export const distancePoints = (p1: Point, p2: Point) => {
  const xd = p2[0] - p1[0];
  const yd = p2[1] - p1[1];
  return Math.hypot(xd, yd);
};
=======
>>>>>>> 84d89b9a

export const centerPoint = (a: Point, b: Point): Point => {
  return [(a[0] + b[0]) / 2, (a[1] + b[1]) / 2];
};

// Checks if the first and last point are close enough
// to be considered a loop
export const isPathALoop = (
  points: ExcalidrawLinearElement["points"],
  /** supply if you want the loop detection to account for current zoom */
  zoomValue: Zoom["value"] = 1 as NormalizedZoomValue,
): boolean => {
  if (points.length >= 3) {
    const [first, last] = [points[0], points[points.length - 1]];
    const distance = distance2d(first[0], first[1], last[0], last[1]);

    // Adjusting LINE_CONFIRM_THRESHOLD to current zoom so that when zoomed in
    // really close we make the threshold smaller, and vice versa.
    return distance <= LINE_CONFIRM_THRESHOLD / zoomValue;
  }
  return false;
};

// Draw a line from the point to the right till infiinty
// Check how many lines of the polygon does this infinite line intersects with
// If the number of intersections is odd, point is in the polygon
export const isPointInPolygon = (
  points: Point[],
  x: number,
  y: number,
): boolean => {
  const vertices = points.length;

  // There must be at least 3 vertices in polygon
  if (vertices < 3) {
    return false;
  }
  const extreme: Point = [Number.MAX_SAFE_INTEGER, y];
  const p: Point = [x, y];
  let count = 0;
  for (let i = 0; i < vertices; i++) {
    const current = points[i];
    const next = points[(i + 1) % vertices];
    if (doSegmentsIntersect(current, next, p, extreme)) {
      if (orderedColinearOrientation(current, p, next) === 0) {
        return isPointWithinBounds(current, p, next);
      }
      count++;
    }
  }
  // true if count is off
  return count % 2 === 1;
};

// Returns whether `q` lies inside the segment/rectangle defined by `p` and `r`.
// This is an approximation to "does `q` lie on a segment `pr`" check.
export const isPointWithinBounds = (p: Point, q: Point, r: Point) => {
  return (
    q[0] <= Math.max(p[0], r[0]) &&
    q[0] >= Math.min(p[0], r[0]) &&
    q[1] <= Math.max(p[1], r[1]) &&
    q[1] >= Math.min(p[1], r[1])
  );
};

// For the ordered points p, q, r, return
// 0 if p, q, r are colinear
// 1 if Clockwise
// 2 if counterclickwise
const orderedColinearOrientation = (p: Point, q: Point, r: Point) => {
  const val = (q[1] - p[1]) * (r[0] - q[0]) - (q[0] - p[0]) * (r[1] - q[1]);
  if (val === 0) {
    return 0;
  }
  return val > 0 ? 1 : 2;
};

// Check is p1q1 intersects with p2q2
const doSegmentsIntersect = (p1: Point, q1: Point, p2: Point, q2: Point) => {
  const o1 = orderedColinearOrientation(p1, q1, p2);
  const o2 = orderedColinearOrientation(p1, q1, q2);
  const o3 = orderedColinearOrientation(p2, q2, p1);
  const o4 = orderedColinearOrientation(p2, q2, q1);

  if (o1 !== o2 && o3 !== o4) {
    return true;
  }

  // p1, q1 and p2 are colinear and p2 lies on segment p1q1
  if (o1 === 0 && isPointWithinBounds(p1, p2, q1)) {
    return true;
  }

  // p1, q1 and p2 are colinear and q2 lies on segment p1q1
  if (o2 === 0 && isPointWithinBounds(p1, q2, q1)) {
    return true;
  }

  // p2, q2 and p1 are colinear and p1 lies on segment p2q2
  if (o3 === 0 && isPointWithinBounds(p2, p1, q2)) {
    return true;
  }

  // p2, q2 and q1 are colinear and q1 lies on segment p2q2
  if (o4 === 0 && isPointWithinBounds(p2, q1, q2)) {
    return true;
  }

  return false;
};

// TODO: Rounding this point causes some shake when free drawing
export const getGridPoint = (
  x: number,
  y: number,
  gridSize: number | null,
): [number, number] => {
  if (gridSize) {
    return [
      Math.round(x / gridSize) * gridSize,
      Math.round(y / gridSize) * gridSize,
    ];
  }
  return [x, y];
};

export const getCornerRadius = (x: number, element: ExcalidrawElement) => {
  if (
    element.roundness?.type === ROUNDNESS.PROPORTIONAL_RADIUS ||
    element.roundness?.type === ROUNDNESS.LEGACY
  ) {
    return x * DEFAULT_PROPORTIONAL_RADIUS;
  }

  if (element.roundness?.type === ROUNDNESS.ADAPTIVE_RADIUS) {
    const fixedRadiusSize = element.roundness?.value ?? DEFAULT_ADAPTIVE_RADIUS;

    const CUTOFF_SIZE = fixedRadiusSize / DEFAULT_PROPORTIONAL_RADIUS;

    if (x <= CUTOFF_SIZE) {
      return x * DEFAULT_PROPORTIONAL_RADIUS;
    }

    return fixedRadiusSize;
  }

  return 0;
};

export const getControlPointsForBezierCurve = (
  element: NonDeleted<ExcalidrawLinearElement>,
  endPoint: Point,
) => {
  const shape = ShapeCache.generateElementShape(element, null);
  if (!shape) {
    return null;
  }

  const ops = getCurvePathOps(shape[0]);
  let currentP: Mutable<Point> = [0, 0];
  let index = 0;
  let minDistance = Infinity;
  let controlPoints: Mutable<Point>[] | null = null;

  while (index < ops.length) {
    const { op, data } = ops[index];
    if (op === "move") {
      currentP = data as unknown as Mutable<Point>;
    }
    if (op === "bcurveTo") {
      const p0 = currentP;
      const p1 = [data[0], data[1]] as Mutable<Point>;
      const p2 = [data[2], data[3]] as Mutable<Point>;
      const p3 = [data[4], data[5]] as Mutable<Point>;
      const distance = distance2d(p3[0], p3[1], endPoint[0], endPoint[1]);
      if (distance < minDistance) {
        minDistance = distance;
        controlPoints = [p0, p1, p2, p3];
      }
      currentP = p3;
    }
    index++;
  }

  return controlPoints;
};

export const getBezierXY = (
  p0: Point,
  p1: Point,
  p2: Point,
  p3: Point,
  t: number,
) => {
  const equation = (t: number, idx: number) =>
    Math.pow(1 - t, 3) * p3[idx] +
    3 * t * Math.pow(1 - t, 2) * p2[idx] +
    3 * Math.pow(t, 2) * (1 - t) * p1[idx] +
    p0[idx] * Math.pow(t, 3);
  const tx = equation(t, 0);
  const ty = equation(t, 1);
  return [tx, ty];
};

export const getPointsInBezierCurve = (
  element: NonDeleted<ExcalidrawLinearElement>,
  endPoint: Point,
) => {
  const controlPoints: Mutable<Point>[] = getControlPointsForBezierCurve(
    element,
    endPoint,
  )!;
  if (!controlPoints) {
    return [];
  }
  const pointsOnCurve: Mutable<Point>[] = [];
  let t = 1;
  // Take 20 points on curve for better accuracy
  while (t > 0) {
    const point = getBezierXY(
      controlPoints[0],
      controlPoints[1],
      controlPoints[2],
      controlPoints[3],
      t,
    );
    pointsOnCurve.push([point[0], point[1]]);
    t -= 0.05;
  }
  if (pointsOnCurve.length) {
    if (arePointsEqual(pointsOnCurve.at(-1)!, endPoint)) {
      pointsOnCurve.push([endPoint[0], endPoint[1]]);
    }
  }
  return pointsOnCurve;
};

export const getBezierCurveArcLengths = (
  element: NonDeleted<ExcalidrawLinearElement>,
  endPoint: Point,
) => {
  const arcLengths: number[] = [];
  arcLengths[0] = 0;
  const points = getPointsInBezierCurve(element, endPoint);
  let index = 0;
  let distance = 0;
  while (index < points.length - 1) {
    const segmentDistance = distance2d(
      points[index][0],
      points[index][1],
      points[index + 1][0],
      points[index + 1][1],
    );
    distance += segmentDistance;
    arcLengths.push(distance);
    index++;
  }

  return arcLengths;
};

export const getBezierCurveLength = (
  element: NonDeleted<ExcalidrawLinearElement>,
  endPoint: Point,
) => {
  const arcLengths = getBezierCurveArcLengths(element, endPoint);
  return arcLengths.at(-1) as number;
};

// This maps interval to actual interval t on the curve so that when t = 0.5, its actually the point at 50% of the length
export const mapIntervalToBezierT = (
  element: NonDeleted<ExcalidrawLinearElement>,
  endPoint: Point,
  interval: number, // The interval between 0 to 1 for which you want to find the point on the curve,
) => {
  const arcLengths = getBezierCurveArcLengths(element, endPoint);
  const pointsCount = arcLengths.length - 1;
  const curveLength = arcLengths.at(-1) as number;
  const targetLength = interval * curveLength;
  let low = 0;
  let high = pointsCount;
  let index = 0;
  // Doing a binary search to find the largest length that is less than the target length
  while (low < high) {
    index = Math.floor(low + (high - low) / 2);
    if (arcLengths[index] < targetLength) {
      low = index + 1;
    } else {
      high = index;
    }
  }
  if (arcLengths[index] > targetLength) {
    index--;
  }
  if (arcLengths[index] === targetLength) {
    return index / pointsCount;
  }

  return (
    1 -
    (index +
      (targetLength - arcLengths[index]) /
        (arcLengths[index + 1] - arcLengths[index])) /
      pointsCount
  );
};

export const arePointsEqual = (p1: Point, p2: Point) => {
  return p1[0] === p2[0] && p1[1] === p2[1];
};

export const isRightAngle = (angle: number) => {
  // if our angles were mathematically accurate, we could just check
  //
  //    angle % (Math.PI / 2) === 0
  //
  // but since we're in floating point land, we need to round.
  //
  // Below, after dividing by Math.PI, a multiple of 0.5 indicates a right
  // angle, which we can check with modulo after rounding.
  return Math.round((angle / Math.PI) * 10000) % 5000 === 0;
};

export const radianToDegree = (r: number) => {
  return (r * 180) / Math.PI;
};

export const degreeToRadian = (d: number) => {
  return (d / 180) * Math.PI;
};

// Given two ranges, return if the two ranges overlap with each other
// e.g. [1, 3] overlaps with [2, 4] while [1, 3] does not overlap with [4, 5]
export const rangesOverlap = (
  [a0, a1]: [number, number],
  [b0, b1]: [number, number],
) => {
  if (a0 <= b0) {
    return a1 >= b0;
  }

  if (a0 >= b0) {
    return b1 >= a0;
  }

  return false;
};

// Given two ranges,return ther intersection of the two ranges if any
// e.g. the intersection of [1, 3] and [2, 4] is [2, 3]
export const rangeIntersection = (
  rangeA: [number, number],
  rangeB: [number, number],
): [number, number] | null => {
  const rangeStart = Math.max(rangeA[0], rangeB[0]);
  const rangeEnd = Math.min(rangeA[1], rangeB[1]);

  if (rangeStart <= rangeEnd) {
    return [rangeStart, rangeEnd];
  }

  return null;
};

export const isValueInRange = (value: number, min: number, max: number) => {
  return value >= min && value <= max;
};

export const translatePoint = (p: Point, v: Vector): Point => [
  p[0] + v[0],
  p[1] + v[1],
];

export const scaleVector = (v: Vector, scalar: number): Vector => [
  v[0] * scalar,
  v[1] * scalar,
];

export const pointToVector = (p: Point, origin: Point = [0, 0]): Vector => [
  p[0] - origin[0],
  p[1] - origin[1],
];

<<<<<<< HEAD
export const HEADING_RIGHT = [1, 0] as Heading;
export const HEADING_DOWN = [0, 1] as Heading;
export const HEADING_LEFT = [-1, 0] as Heading;
export const HEADING_UP = [0, -1] as Heading;
export type Heading = [1, 0] | [0, 1] | [-1, 0] | [0, -1];

export const vectorToHeading = (vec: Vector): Heading => {
  const [x, y] = vec;
  const absX = Math.abs(x);
  const absY = Math.abs(y);
  if (x > absY) {
    return HEADING_RIGHT;
  } else if (x <= -absY) {
    return HEADING_LEFT;
  } else if (y > absX) {
    return HEADING_DOWN;
  }
  return HEADING_UP;
};

export const compareHeading = (a: Heading, b: Heading) =>
  a[0] === b[0] && a[1] === b[1];

=======
>>>>>>> 84d89b9a
export const scalePointFromOrigin = (
  p: Point,
  mid: Point,
  multiplier: number,
) => translatePoint(mid, scaleVector(pointToVector(p, mid), multiplier));

const triangleSign = (p1: Point, p2: Point, p3: Point): number =>
  (p1[0] - p3[0]) * (p2[1] - p3[1]) - (p2[0] - p3[0]) * (p1[1] - p3[1]);

export const PointInTriangle = (pt: Point, v1: Point, v2: Point, v3: Point) => {
  const d1 = triangleSign(pt, v1, v2);
  const d2 = triangleSign(pt, v2, v3);
  const d3 = triangleSign(pt, v3, v1);

  const has_neg = d1 < 0 || d2 < 0 || d3 < 0;
  const has_pos = d1 > 0 || d2 > 0 || d3 > 0;

  return !(has_neg && has_pos);
};

export const magnitudeSq = (vector: Vector) =>
  vector[0] * vector[0] + vector[1] * vector[1];

export const magnitude = (vector: Vector) => Math.sqrt(magnitudeSq(vector));

export const normalize = (vector: Vector): Vector => {
  const m = magnitude(vector);

  return [vector[0] / m, vector[1] / m];
};

export const addVectors = (
  vec1: Readonly<Vector>,
  vec2: Readonly<Vector>,
): Vector => [vec1[0] + vec2[0], vec1[1] + vec2[1]];

export const subtractVectors = (
  vec1: Readonly<Vector>,
  vec2: Readonly<Vector>,
): Vector => [vec1[0] - vec2[0], vec1[1] - vec2[1]];

export const pointInsideBounds = (p: Point, bounds: Bounds): boolean =>
  p[0] > bounds[0] && p[0] < bounds[2] && p[1] > bounds[1] && p[1] < bounds[3];

/**
 * Get the axis-aligned bounding box for a given element
 */
export const aabbForElement = (
<<<<<<< HEAD
  element: ExcalidrawElement,
=======
  element: Readonly<ExcalidrawElement>,
>>>>>>> 84d89b9a
  offset?: [number, number, number, number],
) => {
  const bbox = {
    minX: element.x,
    minY: element.y,
    maxX: element.x + element.width,
    maxY: element.y + element.height,
    midX: element.x + element.width / 2,
    midY: element.y + element.height / 2,
  };

  const center = [bbox.midX, bbox.midY] as Point;
  const [topLeftX, topLeftY] = rotatePoint(
    [bbox.minX, bbox.minY],
    center,
    element.angle,
  );
  const [topRightX, topRightY] = rotatePoint(
    [bbox.maxX, bbox.minY],
    center,
    element.angle,
  );
  const [bottomRightX, bottomRightY] = rotatePoint(
    [bbox.maxX, bbox.maxY],
    center,
    element.angle,
  );
  const [bottomLeftX, bottomLeftY] = rotatePoint(
    [bbox.minX, bbox.maxY],
    center,
    element.angle,
  );

  const bounds = [
    Math.min(topLeftX, topRightX, bottomRightX, bottomLeftX),
    Math.min(topLeftY, topRightY, bottomRightY, bottomLeftY),
    Math.max(topLeftX, topRightX, bottomRightX, bottomLeftX),
    Math.max(topLeftY, topRightY, bottomRightY, bottomLeftY),
  ] as Bounds;

  if (offset) {
    const [topOffset, rightOffset, downOffset, leftOffset] = offset;
    return [
      bounds[0] - leftOffset,
      bounds[1] - topOffset,
      bounds[2] + rightOffset,
      bounds[3] + downOffset,
    ] as Bounds;
  }

  return bounds;
};

type PolarCoords = [number, number];

/**
 * Return the polar coordinates for the given carthesian point represented by
 * (x, y) for the center point 0,0 where the first number returned is the radius,
 * the second is the angle in radians.
 */
<<<<<<< HEAD
export const carthesian2Polar = (
  point: Point,
  center: Point = [0, 0],
): PolarCoords => {
  const x = point[0] - center[0];
  const y = point[1] - center[1];
  return [Math.hypot(x, y), Math.atan2(y, x)];
};

/**
 * Calculates the dot product of two vectors
 */
export const dotProduct = (a: Vector, b: Vector) => a[0] * b[0] + a[1] * b[1];

export const isAnyTrue = (...args: boolean[]): boolean =>
  Math.max(...args.map((arg) => (arg ? 1 : 0))) > 0;
=======
export const carthesian2Polar = ([x, y]: Point): PolarCoords => [
  Math.hypot(x, y),
  Math.atan2(y, x),
];

/**
 * Angles are in radians and centered on 0, 0. Zero radians on a 1 radius circle
 * corresponds to (1, 0) carthesian coordinates (point), i.e. to the "right".
 */
type SymmetricArc = { radius: number; startAngle: number; endAngle: number };

/**
 * Determines if a carthesian point lies on a symmetric arc, i.e. an arc which
 * is part of a circle contour centered on 0, 0.
 */
export const isPointOnSymmetricArc = (
  { radius: arcRadius, startAngle, endAngle }: SymmetricArc,
  point: Point,
): boolean => {
  const [radius, angle] = carthesian2Polar(point);

  return startAngle < endAngle
    ? Math.abs(radius - arcRadius) < 0.0000001 &&
        startAngle <= angle &&
        endAngle >= angle
    : startAngle <= angle || endAngle >= angle;
};

export const getCenterForBounds = (bounds: Bounds): Point => [
  bounds[0] + (bounds[2] - bounds[0]) / 2,
  bounds[1] + (bounds[3] - bounds[1]) / 2,
];

export const getCenterForElement = (element: ExcalidrawElement): Point => [
  element.x + element.width / 2,
  element.y + element.height / 2,
];

export const aabbsOverlapping = (a: Bounds, b: Bounds) =>
  pointInsideBounds([a[0], a[1]], b) ||
  pointInsideBounds([a[2], a[1]], b) ||
  pointInsideBounds([a[2], a[3]], b) ||
  pointInsideBounds([a[0], a[3]], b) ||
  pointInsideBounds([b[0], b[1]], a) ||
  pointInsideBounds([b[2], b[1]], a) ||
  pointInsideBounds([b[2], b[3]], a) ||
  pointInsideBounds([b[0], b[3]], a);

export const clamp = (value: number, min: number, max: number) => {
  return Math.min(Math.max(value, min), max);
};
>>>>>>> 84d89b9a
<|MERGE_RESOLUTION|>--- conflicted
+++ resolved
@@ -160,14 +160,11 @@
   const yd = p2[1] - p1[1];
   return xd * xd + yd * yd;
 };
-<<<<<<< HEAD
 export const distancePoints = (p1: Point, p2: Point) => {
   const xd = p2[0] - p1[0];
   const yd = p2[1] - p1[1];
   return Math.hypot(xd, yd);
 };
-=======
->>>>>>> 84d89b9a
 
 export const centerPoint = (a: Point, b: Point): Point => {
   return [(a[0] + b[0]) / 2, (a[1] + b[1]) / 2];
@@ -551,7 +548,6 @@
   p[1] - origin[1],
 ];
 
-<<<<<<< HEAD
 export const HEADING_RIGHT = [1, 0] as Heading;
 export const HEADING_DOWN = [0, 1] as Heading;
 export const HEADING_LEFT = [-1, 0] as Heading;
@@ -575,8 +571,6 @@
 export const compareHeading = (a: Heading, b: Heading) =>
   a[0] === b[0] && a[1] === b[1];
 
-=======
->>>>>>> 84d89b9a
 export const scalePointFromOrigin = (
   p: Point,
   mid: Point,
@@ -625,11 +619,7 @@
  * Get the axis-aligned bounding box for a given element
  */
 export const aabbForElement = (
-<<<<<<< HEAD
-  element: ExcalidrawElement,
-=======
   element: Readonly<ExcalidrawElement>,
->>>>>>> 84d89b9a
   offset?: [number, number, number, number],
 ) => {
   const bbox = {
@@ -690,7 +680,6 @@
  * (x, y) for the center point 0,0 where the first number returned is the radius,
  * the second is the angle in radians.
  */
-<<<<<<< HEAD
 export const carthesian2Polar = (
   point: Point,
   center: Point = [0, 0],
@@ -707,11 +696,6 @@
 
 export const isAnyTrue = (...args: boolean[]): boolean =>
   Math.max(...args.map((arg) => (arg ? 1 : 0))) > 0;
-=======
-export const carthesian2Polar = ([x, y]: Point): PolarCoords => [
-  Math.hypot(x, y),
-  Math.atan2(y, x),
-];
 
 /**
  * Angles are in radians and centered on 0, 0. Zero radians on a 1 radius circle
@@ -758,5 +742,4 @@
 
 export const clamp = (value: number, min: number, max: number) => {
   return Math.min(Math.max(value, min), max);
-};
->>>>>>> 84d89b9a
+};