import { COLOR_PALETTE } from "./colors";
import {
  ARROW_TYPE,
  DEFAULT_ELEMENT_PROPS,
  DEFAULT_FONT_FAMILY,
  DEFAULT_FONT_SIZE,
  DEFAULT_TEXT_ALIGN,
  EXPORT_SCALES,
  STATS_PANELS,
  THEME,
} from "./constants";
import type { AppState, NormalizedZoomValue } from "./types";

const defaultExportScale = EXPORT_SCALES.includes(devicePixelRatio)
  ? devicePixelRatio
  : 1;

export const getDefaultAppState = (): Omit<
  AppState,
  "offsetTop" | "offsetLeft" | "width" | "height"
> => {
  return {
    showWelcomeScreen: false,
    theme: THEME.LIGHT,
    collaborators: new Map(),
    currentChartType: "bar",
    currentItemBackgroundColor: DEFAULT_ELEMENT_PROPS.backgroundColor,
    currentItemEndArrowhead: "arrow",
    currentItemFillStyle: DEFAULT_ELEMENT_PROPS.fillStyle,
    currentItemFontFamily: DEFAULT_FONT_FAMILY,
    currentItemFontSize: DEFAULT_FONT_SIZE,
    currentItemOpacity: DEFAULT_ELEMENT_PROPS.opacity,
    currentItemRoughness: DEFAULT_ELEMENT_PROPS.roughness,
    currentItemStartArrowhead: null,
    currentItemStrokeColor: DEFAULT_ELEMENT_PROPS.strokeColor,
    currentItemRoundness: "round",
<<<<<<< HEAD
    currentItemElbowArrow: false,
=======
    currentItemArrowType: ARROW_TYPE.round,
>>>>>>> 84d89b9a
    currentItemStrokeStyle: DEFAULT_ELEMENT_PROPS.strokeStyle,
    currentItemStrokeWidth: DEFAULT_ELEMENT_PROPS.strokeWidth,
    currentItemTextAlign: DEFAULT_TEXT_ALIGN,
    currentHoveredFontFamily: null,
    cursorButton: "up",
    activeEmbeddable: null,
    draggingElement: null,
    editingElement: null,
    editingGroupId: null,
    editingLinearElement: null,
    activeTool: {
      type: "selection",
      customType: null,
      locked: DEFAULT_ELEMENT_PROPS.locked,
      lastActiveTool: null,
    },
    penMode: false,
    penDetected: false,
    errorMessage: null,
    exportBackground: true,
    exportScale: defaultExportScale,
    exportEmbedScene: false,
    exportWithDarkMode: false,
    fileHandle: null,
    gridSize: null,
    isBindingEnabled: true,
    defaultSidebarDockedPreference: false,
    isLoading: false,
    isResizing: false,
    isRotating: false,
    lastPointerDownWith: "mouse",
    multiElement: null,
    name: null,
    contextMenu: null,
    openMenu: null,
    openPopup: null,
    openSidebar: null,
    openDialog: null,
    pasteDialog: { shown: false, data: null },
    previousSelectedElementIds: {},
    resizingElement: null,
    scrolledOutside: false,
    scrollX: 0,
    scrollY: 0,
    selectedElementIds: {},
    selectedGroupIds: {},
    selectedElementsAreBeingDragged: false,
    selectionElement: null,
    shouldCacheIgnoreZoom: false,
    stats: {
      open: false,
      panels: STATS_PANELS.generalStats | STATS_PANELS.elementProperties,
    },
    startBoundElement: null,
    suggestedBindings: [],
    frameRendering: { enabled: true, clip: true, name: true, outline: true },
    frameToHighlight: null,
    editingFrame: null,
    elementsToHighlight: null,
    toast: null,
    viewBackgroundColor: COLOR_PALETTE.white,
    zenModeEnabled: false,
    zoom: {
      value: 1 as NormalizedZoomValue,
    },
    viewModeEnabled: false,
    pendingImageElementId: null,
    showHyperlinkPopup: false,
    selectedLinearElement: null,
    snapLines: [],
    originSnapOffset: {
      x: 0,
      y: 0,
    },
    objectsSnapModeEnabled: false,
    userToFollow: null,
    followedBy: new Set(),
  };
};

/**
 * Config containing all AppState keys. Used to determine whether given state
 *  prop should be stripped when exporting to given storage type.
 */
const APP_STATE_STORAGE_CONF = (<
  Values extends {
    /** whether to keep when storing to browser storage (localStorage/IDB) */
    browser: boolean;
    /** whether to keep when exporting to file/database */
    export: boolean;
    /** server (shareLink/collab/...) */
    server: boolean;
  },
  T extends Record<keyof AppState, Values>,
>(config: { [K in keyof T]: K extends keyof AppState ? T[K] : never }) =>
  config)({
  showWelcomeScreen: { browser: true, export: false, server: false },
  theme: { browser: true, export: false, server: false },
  collaborators: { browser: false, export: false, server: false },
  currentChartType: { browser: true, export: false, server: false },
  currentItemBackgroundColor: { browser: true, export: false, server: false },
  currentItemEndArrowhead: { browser: true, export: false, server: false },
  currentItemFillStyle: { browser: true, export: false, server: false },
  currentItemFontFamily: { browser: true, export: false, server: false },
  currentItemFontSize: { browser: true, export: false, server: false },
  currentItemRoundness: {
    browser: true,
    export: false,
    server: false,
  },
<<<<<<< HEAD
  currentItemElbowArrow: {
=======
  currentItemArrowType: {
>>>>>>> 84d89b9a
    browser: true,
    export: false,
    server: false,
  },
  currentItemOpacity: { browser: true, export: false, server: false },
  currentItemRoughness: { browser: true, export: false, server: false },
  currentItemStartArrowhead: { browser: true, export: false, server: false },
  currentItemStrokeColor: { browser: true, export: false, server: false },
  currentItemStrokeStyle: { browser: true, export: false, server: false },
  currentItemStrokeWidth: { browser: true, export: false, server: false },
  currentItemTextAlign: { browser: true, export: false, server: false },
  currentHoveredFontFamily: { browser: false, export: false, server: false },
  cursorButton: { browser: true, export: false, server: false },
  activeEmbeddable: { browser: false, export: false, server: false },
  draggingElement: { browser: false, export: false, server: false },
  editingElement: { browser: false, export: false, server: false },
  editingGroupId: { browser: true, export: false, server: false },
  editingLinearElement: { browser: false, export: false, server: false },
  activeTool: { browser: true, export: false, server: false },
  penMode: { browser: true, export: false, server: false },
  penDetected: { browser: true, export: false, server: false },
  errorMessage: { browser: false, export: false, server: false },
  exportBackground: { browser: true, export: false, server: false },
  exportEmbedScene: { browser: true, export: false, server: false },
  exportScale: { browser: true, export: false, server: false },
  exportWithDarkMode: { browser: true, export: false, server: false },
  fileHandle: { browser: false, export: false, server: false },
  gridSize: { browser: true, export: true, server: true },
  height: { browser: false, export: false, server: false },
  isBindingEnabled: { browser: false, export: false, server: false },
  defaultSidebarDockedPreference: {
    browser: true,
    export: false,
    server: false,
  },
  isLoading: { browser: false, export: false, server: false },
  isResizing: { browser: false, export: false, server: false },
  isRotating: { browser: false, export: false, server: false },
  lastPointerDownWith: { browser: true, export: false, server: false },
  multiElement: { browser: false, export: false, server: false },
  name: { browser: true, export: false, server: false },
  offsetLeft: { browser: false, export: false, server: false },
  offsetTop: { browser: false, export: false, server: false },
  contextMenu: { browser: false, export: false, server: false },
  openMenu: { browser: true, export: false, server: false },
  openPopup: { browser: false, export: false, server: false },
  openSidebar: { browser: true, export: false, server: false },
  openDialog: { browser: false, export: false, server: false },
  pasteDialog: { browser: false, export: false, server: false },
  previousSelectedElementIds: { browser: true, export: false, server: false },
  resizingElement: { browser: false, export: false, server: false },
  scrolledOutside: { browser: true, export: false, server: false },
  scrollX: { browser: true, export: false, server: false },
  scrollY: { browser: true, export: false, server: false },
  selectedElementIds: { browser: true, export: false, server: false },
  selectedGroupIds: { browser: true, export: false, server: false },
  selectedElementsAreBeingDragged: {
    browser: false,
    export: false,
    server: false,
  },
  selectionElement: { browser: false, export: false, server: false },
  shouldCacheIgnoreZoom: { browser: true, export: false, server: false },
  stats: { browser: true, export: false, server: false },
  startBoundElement: { browser: false, export: false, server: false },
  suggestedBindings: { browser: false, export: false, server: false },
  frameRendering: { browser: false, export: false, server: false },
  frameToHighlight: { browser: false, export: false, server: false },
  editingFrame: { browser: false, export: false, server: false },
  elementsToHighlight: { browser: false, export: false, server: false },
  toast: { browser: false, export: false, server: false },
  viewBackgroundColor: { browser: true, export: true, server: true },
  width: { browser: false, export: false, server: false },
  zenModeEnabled: { browser: true, export: false, server: false },
  zoom: { browser: true, export: false, server: false },
  viewModeEnabled: { browser: false, export: false, server: false },
  pendingImageElementId: { browser: false, export: false, server: false },
  showHyperlinkPopup: { browser: false, export: false, server: false },
  selectedLinearElement: { browser: true, export: false, server: false },
  snapLines: { browser: false, export: false, server: false },
  originSnapOffset: { browser: false, export: false, server: false },
  objectsSnapModeEnabled: { browser: true, export: false, server: false },
  userToFollow: { browser: false, export: false, server: false },
  followedBy: { browser: false, export: false, server: false },
});

const _clearAppStateForStorage = <
  ExportType extends "export" | "browser" | "server",
>(
  appState: Partial<AppState>,
  exportType: ExportType,
) => {
  type ExportableKeys = {
    [K in keyof typeof APP_STATE_STORAGE_CONF]: typeof APP_STATE_STORAGE_CONF[K][ExportType] extends true
      ? K
      : never;
  }[keyof typeof APP_STATE_STORAGE_CONF];
  const stateForExport = {} as { [K in ExportableKeys]?: typeof appState[K] };
  for (const key of Object.keys(appState) as (keyof typeof appState)[]) {
    const propConfig = APP_STATE_STORAGE_CONF[key];
    if (propConfig?.[exportType]) {
      const nextValue = appState[key];

      // https://github.com/microsoft/TypeScript/issues/31445
      (stateForExport as any)[key] = nextValue;
    }
  }
  return stateForExport;
};

export const clearAppStateForLocalStorage = (appState: Partial<AppState>) => {
  return _clearAppStateForStorage(appState, "browser");
};

export const cleanAppStateForExport = (appState: Partial<AppState>) => {
  return _clearAppStateForStorage(appState, "export");
};

export const clearAppStateForDatabase = (appState: Partial<AppState>) => {
  return _clearAppStateForStorage(appState, "server");
};

export const isEraserActive = ({
  activeTool,
}: {
  activeTool: AppState["activeTool"];
}) => activeTool.type === "eraser";

export const isHandToolActive = ({
  activeTool,
}: {
  activeTool: AppState["activeTool"];
}) => {
  return activeTool.type === "hand";
};<|MERGE_RESOLUTION|>--- conflicted
+++ resolved
@@ -34,11 +34,7 @@
     currentItemStartArrowhead: null,
     currentItemStrokeColor: DEFAULT_ELEMENT_PROPS.strokeColor,
     currentItemRoundness: "round",
-<<<<<<< HEAD
-    currentItemElbowArrow: false,
-=======
     currentItemArrowType: ARROW_TYPE.round,
->>>>>>> 84d89b9a
     currentItemStrokeStyle: DEFAULT_ELEMENT_PROPS.strokeStyle,
     currentItemStrokeWidth: DEFAULT_ELEMENT_PROPS.strokeWidth,
     currentItemTextAlign: DEFAULT_TEXT_ALIGN,
@@ -149,11 +145,7 @@
     export: false,
     server: false,
   },
-<<<<<<< HEAD
-  currentItemElbowArrow: {
-=======
   currentItemArrowType: {
->>>>>>> 84d89b9a
     browser: true,
     export: false,
     server: false,
