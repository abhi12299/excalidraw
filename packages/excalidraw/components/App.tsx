import React, { useContext } from "react";
import { flushSync } from "react-dom";

import type { RoughCanvas } from "roughjs/bin/canvas";
import rough from "roughjs/bin/rough";
import clsx from "clsx";
import { nanoid } from "nanoid";
import {
  actionAddToLibrary,
  actionBringForward,
  actionBringToFront,
  actionCopy,
  actionCopyAsPng,
  actionCopyAsSvg,
  copyText,
  actionCopyStyles,
  actionCut,
  actionDeleteSelected,
  actionDuplicateSelection,
  actionFinalize,
  actionFlipHorizontal,
  actionFlipVertical,
  actionGroup,
  actionPasteStyles,
  actionSelectAll,
  actionSendBackward,
  actionSendToBack,
  actionToggleGridMode,
  actionToggleStats,
  actionToggleZenMode,
  actionUnbindText,
  actionBindText,
  actionUngroup,
  actionLink,
  actionToggleElementLock,
  actionToggleLinearEditor,
  actionToggleObjectsSnapMode,
} from "../actions";
import { createRedoAction, createUndoAction } from "../actions/actionHistory";
import { ActionManager } from "../actions/manager";
import { actions } from "../actions/register";
import type { Action, ActionResult } from "../actions/types";
import { trackEvent } from "../analytics";
import {
  getDefaultAppState,
  isEraserActive,
  isHandToolActive,
} from "../appState";
import type { PastedMixedContent } from "../clipboard";
import { copyTextToSystemClipboard, parseClipboard } from "../clipboard";
import {
  ARROW_TYPE,
  SEARCH_SIDEBAR,
  type EXPORT_IMAGE_TYPES,
} from "../constants";
import {
  APP_NAME,
  CURSOR_TYPE,
  DEFAULT_MAX_IMAGE_WIDTH_OR_HEIGHT,
  DEFAULT_VERTICAL_ALIGN,
  DRAGGING_THRESHOLD,
  ELEMENT_SHIFT_TRANSLATE_AMOUNT,
  ELEMENT_TRANSLATE_AMOUNT,
  ENV,
  EVENT,
  FRAME_STYLE,
  IMAGE_MIME_TYPES,
  IMAGE_RENDER_TIMEOUT,
  isBrave,
  LINE_CONFIRM_THRESHOLD,
  MAX_ALLOWED_FILE_BYTES,
  MIME_TYPES,
  MQ_MAX_HEIGHT_LANDSCAPE,
  MQ_MAX_WIDTH_LANDSCAPE,
  MQ_MAX_WIDTH_PORTRAIT,
  MQ_RIGHT_SIDEBAR_MIN_WIDTH,
  POINTER_BUTTON,
  ROUNDNESS,
  SCROLL_TIMEOUT,
  TAP_TWICE_TIMEOUT,
  TEXT_TO_CENTER_SNAP_THRESHOLD,
  THEME,
  THEME_FILTER,
  TOUCH_CTX_MENU_TIMEOUT,
  VERTICAL_ALIGN,
  YOUTUBE_STATES,
  ZOOM_STEP,
  POINTER_EVENTS,
  TOOL_TYPE,
  isIOS,
  supportsResizeObserver,
  DEFAULT_COLLISION_THRESHOLD,
  DEFAULT_TEXT_ALIGN,
} from "../constants";
import type { ExportedElements } from "../data";
import { exportCanvas, loadFromBlob } from "../data";
import Library, { distributeLibraryItemsOnSquareGrid } from "../data/library";
import { restore, restoreElements } from "../data/restore";
import {
  dragNewElement,
  dragSelectedElements,
  duplicateElement,
  getCommonBounds,
  getCursorForResizingElement,
  getDragOffsetXY,
  getElementWithTransformHandleType,
  getNormalizedDimensions,
  getResizeArrowDirection,
  getResizeOffsetXY,
  getLockedLinearCursorAlignSize,
  getTransformHandleTypeFromCoords,
  isInvisiblySmallElement,
  isNonDeletedElement,
  isTextElement,
  newElement,
  newLinearElement,
  newTextElement,
  newImageElement,
  transformElements,
  refreshTextDimensions,
  redrawTextBoundingBox,
  getElementAbsoluteCoords,
} from "../element";
import {
  bindOrUnbindLinearElement,
  bindOrUnbindLinearElements,
  fixBindingsAfterDeletion,
  fixBindingsAfterDuplication,
  getHoveredElementForBinding,
  isBindingEnabled,
  isLinearElementSimpleAndAlreadyBound,
  maybeBindLinearElement,
  shouldEnableBindingForPointerEvent,
  updateBoundElements,
  getSuggestedBindingsForArrows,
} from "../element/binding";
import { LinearElementEditor } from "../element/linearElementEditor";
import { mutateElement, newElementWith } from "../element/mutateElement";
import {
  deepCopyElement,
  duplicateElements,
  newFrameElement,
  newFreeDrawElement,
  newEmbeddableElement,
  newMagicFrameElement,
  newIframeElement,
  newArrowElement,
} from "../element/newElement";
import {
  hasBoundTextElement,
  isArrowElement,
  isBindingElement,
  isBindingElementType,
  isBoundToContainer,
  isFrameLikeElement,
  isImageElement,
  isEmbeddableElement,
  isInitializedImageElement,
  isLinearElement,
  isLinearElementType,
  isUsingAdaptiveRadius,
  isIframeElement,
  isIframeLikeElement,
  isMagicFrameElement,
  isTextBindableContainer,
  isElbowArrow,
  isFlowchartNodeElement,
} from "../element/typeChecks";
import type {
  ExcalidrawBindableElement,
  ExcalidrawElement,
  ExcalidrawFreeDrawElement,
  ExcalidrawGenericElement,
  ExcalidrawLinearElement,
  ExcalidrawTextElement,
  NonDeleted,
  InitializedExcalidrawImageElement,
  ExcalidrawImageElement,
  FileId,
  NonDeletedExcalidrawElement,
  ExcalidrawTextContainer,
  ExcalidrawFrameLikeElement,
  ExcalidrawMagicFrameElement,
  ExcalidrawIframeLikeElement,
  IframeData,
  ExcalidrawIframeElement,
  ExcalidrawEmbeddableElement,
  Ordered,
  MagicGenerationData,
  ExcalidrawNonSelectionElement,
  ExcalidrawArrowElement,
} from "../element/types";
import { getCenter, getDistance } from "../gesture";
import {
  editGroupForSelectedElement,
  getElementsInGroup,
  getSelectedGroupIdForElement,
  getSelectedGroupIds,
  isElementInGroup,
  isSelectedViaGroup,
  selectGroupsForSelectedElements,
} from "../groups";
import { History } from "../history";
import { defaultLang, getLanguage, languages, setLanguage, t } from "../i18n";
import {
  CODES,
  shouldResizeFromCenter,
  shouldMaintainAspectRatio,
  shouldRotateWithDiscreteAngle,
  isArrowKey,
  KEYS,
} from "../keys";
import {
  isElementCompletelyInViewport,
  isElementInViewport,
} from "../element/sizeHelpers";
import {
  calculateScrollCenter,
  getElementsWithinSelection,
  getNormalizedZoom,
  getSelectedElements,
  hasBackground,
  isSomeElementSelected,
} from "../scene";
import Scene from "../scene/Scene";
import type {
  RenderInteractiveSceneCallback,
  ScrollBars,
} from "../scene/types";
import { getStateForZoom } from "../scene/zoom";
import {
  findShapeByKey,
  getBoundTextShape,
  getCornerRadius,
  getElementShape,
  isPathALoop,
} from "../shapes";
import { getSelectionBoxShape } from "../../utils/geometry/shape";
import { isPointInShape } from "../../utils/collision";
import type {
  AppClassProperties,
  AppProps,
  AppState,
  BinaryFileData,
  DataURL,
  ExcalidrawImperativeAPI,
  BinaryFiles,
  Gesture,
  GestureEvent,
  LibraryItems,
  PointerDownState,
  SceneData,
  Device,
  FrameNameBoundsCache,
  SidebarName,
  SidebarTabName,
  KeyboardModifiersObject,
  CollaboratorPointer,
  ToolType,
  OnUserFollowedPayload,
  UnsubscribeCallback,
  EmbedsValidationStatus,
  ElementsPendingErasure,
  GenerateDiagramToCode,
  NullableGridSize,
} from "../types";
import {
  debounce,
  distance,
  getFontString,
  getNearestScrollableContainer,
  isInputLike,
  isToolIcon,
  isWritableElement,
  sceneCoordsToViewportCoords,
  tupleToCoors,
  viewportCoordsToSceneCoords,
  wrapEvent,
  updateObject,
  updateActiveTool,
  getShortcutKey,
  isTransparent,
  easeToValuesRAF,
  muteFSAbortError,
  isTestEnv,
  easeOut,
  updateStable,
  addEventListener,
  normalizeEOL,
  getDateTime,
  isShallowEqual,
  arrayToMap,
} from "../utils";
import {
  createSrcDoc,
  embeddableURLValidator,
  maybeParseEmbedSrc,
  getEmbedLink,
} from "../element/embeddable";
import type { ContextMenuItems } from "./ContextMenu";
import { ContextMenu, CONTEXT_MENU_SEPARATOR } from "./ContextMenu";
import LayerUI from "./LayerUI";
import { Toast } from "./Toast";
import { actionToggleViewMode } from "../actions/actionToggleViewMode";
import {
  dataURLToFile,
  generateIdFromFile,
  getDataURL,
  getFileFromEvent,
  ImageURLToFile,
  isImageFileHandle,
  isSupportedImageFile,
  loadSceneOrLibraryFromBlob,
  normalizeFile,
  parseLibraryJSON,
  resizeImageFile,
  SVGStringToFile,
} from "../data/blob";
import {
  getInitializedImageElements,
  loadHTMLImageElement,
  normalizeSVG,
  updateImageCache as _updateImageCache,
} from "../element/image";
import throttle from "lodash.throttle";
import type { FileSystemHandle } from "../data/filesystem";
import { fileOpen } from "../data/filesystem";
import {
  bindTextToShapeAfterDuplication,
  getApproxMinLineHeight,
  getApproxMinLineWidth,
  getBoundTextElement,
  getContainerCenter,
  getContainerElement,
  getLineHeightInPx,
  getMinTextElementWidth,
  isMeasureTextSupported,
  isValidTextContainer,
  measureText,
  normalizeText,
  wrapText,
} from "../element/textElement";
import {
  showHyperlinkTooltip,
  hideHyperlinkToolip,
  Hyperlink,
} from "../components/hyperlink/Hyperlink";
import { isLocalLink, normalizeLink, toValidURL } from "../data/url";
import { shouldShowBoundingBox } from "../element/transformHandles";
import { actionUnlockAllElements } from "../actions/actionElementLock";
import { Fonts, getLineHeight } from "../fonts";
import {
  getFrameChildren,
  isCursorInFrame,
  bindElementsToFramesAfterDuplication,
  addElementsToFrame,
  replaceAllElementsInFrame,
  removeElementsFromFrame,
  getElementsInResizingFrame,
  getElementsInNewFrame,
  getContainingFrame,
  elementOverlapsWithFrame,
  updateFrameMembershipOfSelectedElements,
  isElementInFrame,
  getFrameLikeTitle,
  getElementsOverlappingFrame,
  filterElementsEligibleAsFrameChildren,
} from "../frame";
import {
  excludeElementsInFramesFromSelection,
  makeNextSelectedElementIds,
} from "../scene/selection";
import { actionPaste } from "../actions/actionClipboard";
import {
  actionRemoveAllElementsFromFrame,
  actionSelectAllElementsInFrame,
} from "../actions/actionFrame";
import { actionToggleHandTool, zoomToFit } from "../actions/actionCanvas";
import { jotaiStore } from "../jotai";
import { activeConfirmDialogAtom } from "./ActiveConfirmDialog";
import { ImageSceneDataError } from "../errors";
import {
  getSnapLinesAtPointer,
  snapDraggedElements,
  isActiveToolNonLinearSnappable,
  snapNewElement,
  snapResizingElements,
  isSnappingEnabled,
  getVisibleGaps,
  getReferenceSnapPoints,
  SnapCache,
  isGridModeEnabled,
  getGridPoint,
} from "../snapping";
import { actionWrapTextInContainer } from "../actions/actionBoundText";
import BraveMeasureTextError from "./BraveMeasureTextError";
import { activeEyeDropperAtom } from "./EyeDropper";
import type { ExcalidrawElementSkeleton } from "../data/transform";
import { convertToExcalidrawElements } from "../data/transform";
import type { ValueOf } from "../utility-types";
import { isSidebarDockedAtom } from "./Sidebar/Sidebar";
import { StaticCanvas, InteractiveCanvas } from "./canvases";
import { Renderer } from "../scene/Renderer";
import { ShapeCache } from "../scene/ShapeCache";
import { SVGLayer } from "./SVGLayer";
import {
  setEraserCursor,
  setCursor,
  resetCursor,
  setCursorForShape,
} from "../cursor";
import { Emitter } from "../emitter";
import { ElementCanvasButtons } from "../element/ElementCanvasButtons";
import { COLOR_PALETTE } from "../colors";
import { ElementCanvasButton } from "./MagicButton";
import { MagicIcon, copyIcon, fullscreenIcon } from "./icons";
import FollowMode from "./FollowMode/FollowMode";
import { Store, StoreAction } from "../store";
import { AnimationFrameHandler } from "../animation-frame-handler";
import { AnimatedTrail } from "../animated-trail";
import { LaserTrails } from "../laser-trails";
import { withBatchedUpdates, withBatchedUpdatesThrottled } from "../reactUtils";
import { getRenderOpacity } from "../renderer/renderElement";
import {
  hitElementBoundText,
  hitElementBoundingBoxOnly,
  hitElementItself,
} from "../element/collision";
import { textWysiwyg } from "../element/textWysiwyg";
import { isOverScrollBars } from "../scene/scrollbars";
import { syncInvalidIndices, syncMovedIndices } from "../fractionalIndex";
import {
  isPointHittingLink,
  isPointHittingLinkIcon,
} from "./hyperlink/helpers";
import { getShortcutFromShortcutName } from "../actions/shortcuts";
import { actionTextAutoResize } from "../actions/actionTextAutoResize";
import { getVisibleSceneBounds } from "../element/bounds";
import { isMaybeMermaidDefinition } from "../mermaid";
import NewElementCanvas from "./canvases/NewElementCanvas";
import { mutateElbowArrow } from "../element/routing";
import {
  FlowChartCreator,
  FlowChartNavigator,
  getLinkDirectionFromKey,
} from "../element/flowchart";
<<<<<<< HEAD
import { searchItemInFocusAtom } from "./SearchMenu";
=======
import type { LocalPoint, Radians } from "../../math";
import { point, pointDistance, vector } from "../../math";
>>>>>>> 21fff26d

const AppContext = React.createContext<AppClassProperties>(null!);
const AppPropsContext = React.createContext<AppProps>(null!);

const deviceContextInitialValue = {
  viewport: {
    isMobile: false,
    isLandscape: false,
  },
  editor: {
    isMobile: false,
    canFitSidebar: false,
  },
  isTouchScreen: false,
};
const DeviceContext = React.createContext<Device>(deviceContextInitialValue);
DeviceContext.displayName = "DeviceContext";

export const ExcalidrawContainerContext = React.createContext<{
  container: HTMLDivElement | null;
  id: string | null;
}>({ container: null, id: null });
ExcalidrawContainerContext.displayName = "ExcalidrawContainerContext";

const ExcalidrawElementsContext = React.createContext<
  readonly NonDeletedExcalidrawElement[]
>([]);
ExcalidrawElementsContext.displayName = "ExcalidrawElementsContext";

const ExcalidrawAppStateContext = React.createContext<AppState>({
  ...getDefaultAppState(),
  width: 0,
  height: 0,
  offsetLeft: 0,
  offsetTop: 0,
});
ExcalidrawAppStateContext.displayName = "ExcalidrawAppStateContext";

const ExcalidrawSetAppStateContext = React.createContext<
  React.Component<any, AppState>["setState"]
>(() => {
  console.warn("Uninitialized ExcalidrawSetAppStateContext context!");
});
ExcalidrawSetAppStateContext.displayName = "ExcalidrawSetAppStateContext";

const ExcalidrawActionManagerContext = React.createContext<ActionManager>(
  null!,
);
ExcalidrawActionManagerContext.displayName = "ExcalidrawActionManagerContext";

export const useApp = () => useContext(AppContext);
export const useAppProps = () => useContext(AppPropsContext);
export const useDevice = () => useContext<Device>(DeviceContext);
export const useExcalidrawContainer = () =>
  useContext(ExcalidrawContainerContext);
export const useExcalidrawElements = () =>
  useContext(ExcalidrawElementsContext);
export const useExcalidrawAppState = () =>
  useContext(ExcalidrawAppStateContext);
export const useExcalidrawSetAppState = () =>
  useContext(ExcalidrawSetAppStateContext);
export const useExcalidrawActionManager = () =>
  useContext(ExcalidrawActionManagerContext);

let didTapTwice: boolean = false;
let tappedTwiceTimer = 0;
let isHoldingSpace: boolean = false;
let isPanning: boolean = false;
let isDraggingScrollBar: boolean = false;
let currentScrollBars: ScrollBars = { horizontal: null, vertical: null };
let touchTimeout = 0;
let invalidateContextMenu = false;

/**
 * Map of youtube embed video states
 */
const YOUTUBE_VIDEO_STATES = new Map<
  ExcalidrawElement["id"],
  ValueOf<typeof YOUTUBE_STATES>
>();

let IS_PLAIN_PASTE = false;
let IS_PLAIN_PASTE_TIMER = 0;
let PLAIN_PASTE_TOAST_SHOWN = false;

let lastPointerUp: (() => void) | null = null;
const gesture: Gesture = {
  pointers: new Map(),
  lastCenter: null,
  initialDistance: null,
  initialScale: null,
};

class App extends React.Component<AppProps, AppState> {
  canvas: AppClassProperties["canvas"];
  interactiveCanvas: AppClassProperties["interactiveCanvas"] = null;
  rc: RoughCanvas;
  unmounted: boolean = false;
  actionManager: ActionManager;
  device: Device = deviceContextInitialValue;

  private excalidrawContainerRef = React.createRef<HTMLDivElement>();

  public scene: Scene;
  public fonts: Fonts;
  public renderer: Renderer;
  public visibleElements: readonly NonDeletedExcalidrawElement[];
  private resizeObserver: ResizeObserver | undefined;
  private nearestScrollableContainer: HTMLElement | Document | undefined;
  public library: AppClassProperties["library"];
  public libraryItemsFromStorage: LibraryItems | undefined;
  public id: string;
  private store: Store;
  private history: History;
  private excalidrawContainerValue: {
    container: HTMLDivElement | null;
    id: string;
  };

  public files: BinaryFiles = {};
  public imageCache: AppClassProperties["imageCache"] = new Map();
  private iFrameRefs = new Map<ExcalidrawElement["id"], HTMLIFrameElement>();
  /**
   * Indicates whether the embeddable's url has been validated for rendering.
   * If value not set, indicates that the validation is pending.
   * Initially or on url change the flag is not reset so that we can guarantee
   * the validation came from a trusted source (the editor).
   **/
  private embedsValidationStatus: EmbedsValidationStatus = new Map();
  /** embeds that have been inserted to DOM (as a perf optim, we don't want to
   * insert to DOM before user initially scrolls to them) */
  private initializedEmbeds = new Set<ExcalidrawIframeLikeElement["id"]>();

  private elementsPendingErasure: ElementsPendingErasure = new Set();

  public flowChartCreator: FlowChartCreator = new FlowChartCreator();
  private flowChartNavigator: FlowChartNavigator = new FlowChartNavigator();

  hitLinkElement?: NonDeletedExcalidrawElement;
  lastPointerDownEvent: React.PointerEvent<HTMLElement> | null = null;
  lastPointerUpEvent: React.PointerEvent<HTMLElement> | PointerEvent | null =
    null;
  lastPointerMoveEvent: PointerEvent | null = null;
  lastViewportPosition = { x: 0, y: 0 };

  animationFrameHandler = new AnimationFrameHandler();

  laserTrails = new LaserTrails(this.animationFrameHandler, this);
  eraserTrail = new AnimatedTrail(this.animationFrameHandler, this, {
    streamline: 0.2,
    size: 5,
    keepHead: true,
    sizeMapping: (c) => {
      const DECAY_TIME = 200;
      const DECAY_LENGTH = 10;
      const t = Math.max(0, 1 - (performance.now() - c.pressure) / DECAY_TIME);
      const l =
        (DECAY_LENGTH -
          Math.min(DECAY_LENGTH, c.totalLength - c.currentIndex)) /
        DECAY_LENGTH;

      return Math.min(easeOut(l), easeOut(t));
    },
    fill: () =>
      this.state.theme === THEME.LIGHT
        ? "rgba(0, 0, 0, 0.2)"
        : "rgba(255, 255, 255, 0.2)",
  });

  onChangeEmitter = new Emitter<
    [
      elements: readonly ExcalidrawElement[],
      appState: AppState,
      files: BinaryFiles,
    ]
  >();

  onPointerDownEmitter = new Emitter<
    [
      activeTool: AppState["activeTool"],
      pointerDownState: PointerDownState,
      event: React.PointerEvent<HTMLElement>,
    ]
  >();

  onPointerUpEmitter = new Emitter<
    [
      activeTool: AppState["activeTool"],
      pointerDownState: PointerDownState,
      event: PointerEvent,
    ]
  >();
  onUserFollowEmitter = new Emitter<[payload: OnUserFollowedPayload]>();
  onScrollChangeEmitter = new Emitter<
    [scrollX: number, scrollY: number, zoom: AppState["zoom"]]
  >();

  missingPointerEventCleanupEmitter = new Emitter<
    [event: PointerEvent | null]
  >();
  onRemoveEventListenersEmitter = new Emitter<[]>();

  constructor(props: AppProps) {
    super(props);
    const defaultAppState = getDefaultAppState();
    const {
      excalidrawAPI,
      viewModeEnabled = false,
      zenModeEnabled = false,
      gridModeEnabled = false,
      objectsSnapModeEnabled = false,
      theme = defaultAppState.theme,
      name = `${t("labels.untitled")}-${getDateTime()}`,
    } = props;
    this.state = {
      ...defaultAppState,
      theme,
      isLoading: true,
      ...this.getCanvasOffsets(),
      viewModeEnabled,
      zenModeEnabled,
      objectsSnapModeEnabled,
      gridModeEnabled: gridModeEnabled ?? defaultAppState.gridModeEnabled,
      name,
      width: window.innerWidth,
      height: window.innerHeight,
    };

    this.id = nanoid();
    this.library = new Library(this);
    this.actionManager = new ActionManager(
      this.syncActionResult,
      () => this.state,
      () => this.scene.getElementsIncludingDeleted(),
      this,
    );
    this.scene = new Scene();

    this.canvas = document.createElement("canvas");
    this.rc = rough.canvas(this.canvas);
    this.renderer = new Renderer(this.scene);
    this.visibleElements = [];

    this.store = new Store();
    this.history = new History();

    if (excalidrawAPI) {
      const api: ExcalidrawImperativeAPI = {
        updateScene: this.updateScene,
        updateLibrary: this.library.updateLibrary,
        addFiles: this.addFiles,
        resetScene: this.resetScene,
        getSceneElementsIncludingDeleted: this.getSceneElementsIncludingDeleted,
        history: {
          clear: this.resetHistory,
        },
        scrollToContent: this.scrollToContent,
        getSceneElements: this.getSceneElements,
        getAppState: () => this.state,
        getFiles: () => this.files,
        getName: this.getName,
        registerAction: (action: Action) => {
          this.actionManager.registerAction(action);
        },
        refresh: this.refresh,
        setToast: this.setToast,
        id: this.id,
        setActiveTool: this.setActiveTool,
        setCursor: this.setCursor,
        resetCursor: this.resetCursor,
        updateFrameRendering: this.updateFrameRendering,
        toggleSidebar: this.toggleSidebar,
        onChange: (cb) => this.onChangeEmitter.on(cb),
        onPointerDown: (cb) => this.onPointerDownEmitter.on(cb),
        onPointerUp: (cb) => this.onPointerUpEmitter.on(cb),
        onScrollChange: (cb) => this.onScrollChangeEmitter.on(cb),
        onUserFollow: (cb) => this.onUserFollowEmitter.on(cb),
      } as const;
      if (typeof excalidrawAPI === "function") {
        excalidrawAPI(api);
      } else {
        console.error("excalidrawAPI should be a function!");
      }
    }

    this.excalidrawContainerValue = {
      container: this.excalidrawContainerRef.current,
      id: this.id,
    };

    this.fonts = new Fonts({ scene: this.scene });
    this.history = new History();

    this.actionManager.registerAll(actions);
    this.actionManager.registerAction(
      createUndoAction(this.history, this.store),
    );
    this.actionManager.registerAction(
      createRedoAction(this.history, this.store),
    );
  }

  private onWindowMessage(event: MessageEvent) {
    if (
      event.origin !== "https://player.vimeo.com" &&
      event.origin !== "https://www.youtube.com"
    ) {
      return;
    }

    let data = null;
    try {
      data = JSON.parse(event.data);
    } catch (e) {}
    if (!data) {
      return;
    }

    switch (event.origin) {
      case "https://player.vimeo.com":
        //Allowing for multiple instances of Excalidraw running in the window
        if (data.method === "paused") {
          let source: Window | null = null;
          const iframes = document.body.querySelectorAll(
            "iframe.excalidraw__embeddable",
          );
          if (!iframes) {
            break;
          }
          for (const iframe of iframes as NodeListOf<HTMLIFrameElement>) {
            if (iframe.contentWindow === event.source) {
              source = iframe.contentWindow;
            }
          }
          source?.postMessage(
            JSON.stringify({
              method: data.value ? "play" : "pause",
              value: true,
            }),
            "*",
          );
        }
        break;
      case "https://www.youtube.com":
        if (
          data.event === "infoDelivery" &&
          data.info &&
          data.id &&
          typeof data.info.playerState === "number"
        ) {
          const id = data.id;
          const playerState = data.info.playerState as number;
          if (
            (Object.values(YOUTUBE_STATES) as number[]).includes(playerState)
          ) {
            YOUTUBE_VIDEO_STATES.set(
              id,
              playerState as ValueOf<typeof YOUTUBE_STATES>,
            );
          }
        }
        break;
    }
  }

  private cacheEmbeddableRef(
    element: ExcalidrawIframeLikeElement,
    ref: HTMLIFrameElement | null,
  ) {
    if (ref) {
      this.iFrameRefs.set(element.id, ref);
    }
  }

  /**
   * Returns gridSize taking into account `gridModeEnabled`.
   * If disabled, returns null.
   */
  public getEffectiveGridSize = () => {
    return (
      isGridModeEnabled(this) ? this.state.gridSize : null
    ) as NullableGridSize;
  };

  private getHTMLIFrameElement(
    element: ExcalidrawIframeLikeElement,
  ): HTMLIFrameElement | undefined {
    return this.iFrameRefs.get(element.id);
  }

  private handleEmbeddableCenterClick(element: ExcalidrawIframeLikeElement) {
    if (
      this.state.activeEmbeddable?.element === element &&
      this.state.activeEmbeddable?.state === "active"
    ) {
      return;
    }

    // The delay serves two purposes
    // 1. To prevent first click propagating to iframe on mobile,
    //    else the click will immediately start and stop the video
    // 2. If the user double clicks the frame center to activate it
    //    without the delay youtube will immediately open the video
    //    in fullscreen mode
    setTimeout(() => {
      this.setState({
        activeEmbeddable: { element, state: "active" },
        selectedElementIds: { [element.id]: true },
        newElement: null,
        selectionElement: null,
      });
    }, 100);

    if (isIframeElement(element)) {
      return;
    }

    const iframe = this.getHTMLIFrameElement(element);

    if (!iframe?.contentWindow) {
      return;
    }

    if (iframe.src.includes("youtube")) {
      const state = YOUTUBE_VIDEO_STATES.get(element.id);
      if (!state) {
        YOUTUBE_VIDEO_STATES.set(element.id, YOUTUBE_STATES.UNSTARTED);
        iframe.contentWindow.postMessage(
          JSON.stringify({
            event: "listening",
            id: element.id,
          }),
          "*",
        );
      }
      switch (state) {
        case YOUTUBE_STATES.PLAYING:
        case YOUTUBE_STATES.BUFFERING:
          iframe.contentWindow?.postMessage(
            JSON.stringify({
              event: "command",
              func: "pauseVideo",
              args: "",
            }),
            "*",
          );
          break;
        default:
          iframe.contentWindow?.postMessage(
            JSON.stringify({
              event: "command",
              func: "playVideo",
              args: "",
            }),
            "*",
          );
      }
    }

    if (iframe.src.includes("player.vimeo.com")) {
      iframe.contentWindow.postMessage(
        JSON.stringify({
          method: "paused", //video play/pause in onWindowMessage handler
        }),
        "*",
      );
    }
  }

  private isIframeLikeElementCenter(
    el: ExcalidrawIframeLikeElement | null,
    event: React.PointerEvent<HTMLElement> | PointerEvent,
    sceneX: number,
    sceneY: number,
  ) {
    return (
      el &&
      !event.altKey &&
      !event.shiftKey &&
      !event.metaKey &&
      !event.ctrlKey &&
      (this.state.activeEmbeddable?.element !== el ||
        this.state.activeEmbeddable?.state === "hover" ||
        !this.state.activeEmbeddable) &&
      sceneX >= el.x + el.width / 3 &&
      sceneX <= el.x + (2 * el.width) / 3 &&
      sceneY >= el.y + el.height / 3 &&
      sceneY <= el.y + (2 * el.height) / 3
    );
  }

  private updateEmbedValidationStatus = (
    element: ExcalidrawEmbeddableElement,
    status: boolean,
  ) => {
    this.embedsValidationStatus.set(element.id, status);
    ShapeCache.delete(element);
  };

  private updateEmbeddables = () => {
    const iframeLikes = new Set<ExcalidrawIframeLikeElement["id"]>();

    let updated = false;
    this.scene.getNonDeletedElements().filter((element) => {
      if (isEmbeddableElement(element)) {
        iframeLikes.add(element.id);
        if (!this.embedsValidationStatus.has(element.id)) {
          updated = true;

          const validated = embeddableURLValidator(
            element.link,
            this.props.validateEmbeddable,
          );

          this.updateEmbedValidationStatus(element, validated);
        }
      } else if (isIframeElement(element)) {
        iframeLikes.add(element.id);
      }
      return false;
    });

    if (updated) {
      this.scene.triggerUpdate();
    }

    // GC
    this.iFrameRefs.forEach((ref, id) => {
      if (!iframeLikes.has(id)) {
        this.iFrameRefs.delete(id);
      }
    });
  };

  private renderEmbeddables() {
    const scale = this.state.zoom.value;
    const normalizedWidth = this.state.width;
    const normalizedHeight = this.state.height;

    const embeddableElements = this.scene
      .getNonDeletedElements()
      .filter(
        (el): el is Ordered<NonDeleted<ExcalidrawIframeLikeElement>> =>
          (isEmbeddableElement(el) &&
            this.embedsValidationStatus.get(el.id) === true) ||
          isIframeElement(el),
      );

    return (
      <>
        {embeddableElements.map((el) => {
          const { x, y } = sceneCoordsToViewportCoords(
            { sceneX: el.x, sceneY: el.y },
            this.state,
          );

          const isVisible = isElementInViewport(
            el,
            normalizedWidth,
            normalizedHeight,
            this.state,
            this.scene.getNonDeletedElementsMap(),
          );
          const hasBeenInitialized = this.initializedEmbeds.has(el.id);

          if (isVisible && !hasBeenInitialized) {
            this.initializedEmbeds.add(el.id);
          }
          const shouldRender = isVisible || hasBeenInitialized;

          if (!shouldRender) {
            return null;
          }

          let src: IframeData | null;

          if (isIframeElement(el)) {
            src = null;

            const data: MagicGenerationData = (el.customData?.generationData ??
              this.magicGenerations.get(el.id)) || {
              status: "error",
              message: "No generation data",
              code: "ERR_NO_GENERATION_DATA",
            };

            if (data.status === "done") {
              const html = data.html;
              src = {
                intrinsicSize: { w: el.width, h: el.height },
                type: "document",
                srcdoc: () => {
                  return html;
                },
              } as const;
            } else if (data.status === "pending") {
              src = {
                intrinsicSize: { w: el.width, h: el.height },
                type: "document",
                srcdoc: () => {
                  return createSrcDoc(`
                    <style>
                      html, body {
                        width: 100%;
                        height: 100%;
                        color: ${
                          this.state.theme === THEME.DARK ? "white" : "black"
                        };
                      }
                      body {
                        display: flex;
                        align-items: center;
                        justify-content: center;
                        flex-direction: column;
                        gap: 1rem;
                      }

                      .Spinner {
                        display: flex;
                        align-items: center;
                        justify-content: center;
                        margin-left: auto;
                        margin-right: auto;
                      }

                      .Spinner svg {
                        animation: rotate 1.6s linear infinite;
                        transform-origin: center center;
                        width: 40px;
                        height: 40px;
                      }

                      .Spinner circle {
                        stroke: currentColor;
                        animation: dash 1.6s linear 0s infinite;
                        stroke-linecap: round;
                      }

                      @keyframes rotate {
                        100% {
                          transform: rotate(360deg);
                        }
                      }

                      @keyframes dash {
                        0% {
                          stroke-dasharray: 1, 300;
                          stroke-dashoffset: 0;
                        }
                        50% {
                          stroke-dasharray: 150, 300;
                          stroke-dashoffset: -200;
                        }
                        100% {
                          stroke-dasharray: 1, 300;
                          stroke-dashoffset: -280;
                        }
                      }
                    </style>
                    <div class="Spinner">
                      <svg
                        viewBox="0 0 100 100"
                      >
                        <circle
                          cx="50"
                          cy="50"
                          r="46"
                          stroke-width="8"
                          fill="none"
                          stroke-miter-limit="10"
                        />
                      </svg>
                    </div>
                    <div>Generating...</div>
                  `);
                },
              } as const;
            } else {
              let message: string;
              if (data.code === "ERR_GENERATION_INTERRUPTED") {
                message = "Generation was interrupted...";
              } else {
                message = data.message || "Generation failed";
              }
              src = {
                intrinsicSize: { w: el.width, h: el.height },
                type: "document",
                srcdoc: () => {
                  return createSrcDoc(`
                    <style>
                    html, body {
                      height: 100%;
                    }
                      body {
                        display: flex;
                        flex-direction: column;
                        align-items: center;
                        justify-content: center;
                        color: ${COLOR_PALETTE.red[3]};
                      }
                      h1, h3 {
                        margin-top: 0;
                        margin-bottom: 0.5rem;
                      }
                    </style>
                    <h1>Error!</h1>
                    <h3>${message}</h3>
                  `);
                },
              } as const;
            }
          } else {
            src = getEmbedLink(toValidURL(el.link || ""));
          }

          const isActive =
            this.state.activeEmbeddable?.element === el &&
            this.state.activeEmbeddable?.state === "active";
          const isHovered =
            this.state.activeEmbeddable?.element === el &&
            this.state.activeEmbeddable?.state === "hover";

          return (
            <div
              key={el.id}
              className={clsx("excalidraw__embeddable-container", {
                "is-hovered": isHovered,
              })}
              style={{
                transform: isVisible
                  ? `translate(${x - this.state.offsetLeft}px, ${
                      y - this.state.offsetTop
                    }px) scale(${scale})`
                  : "none",
                display: isVisible ? "block" : "none",
                opacity: getRenderOpacity(
                  el,
                  getContainingFrame(el, this.scene.getNonDeletedElementsMap()),
                  this.elementsPendingErasure,
                  null,
                ),
                ["--embeddable-radius" as string]: `${getCornerRadius(
                  Math.min(el.width, el.height),
                  el,
                )}px`,
              }}
            >
              <div
                //this is a hack that addresses isse with embedded excalidraw.com embeddable
                //https://github.com/excalidraw/excalidraw/pull/6691#issuecomment-1607383938
                /*ref={(ref) => {
                  if (!this.excalidrawContainerRef.current) {
                    return;
                  }
                  const container = this.excalidrawContainerRef.current;
                  const sh = container.scrollHeight;
                  const ch = container.clientHeight;
                  if (sh !== ch) {
                    container.style.height = `${sh}px`;
                    setTimeout(() => {
                      container.style.height = `100%`;
                    });
                  }
                }}*/
                className="excalidraw__embeddable-container__inner"
                style={{
                  width: isVisible ? `${el.width}px` : 0,
                  height: isVisible ? `${el.height}px` : 0,
                  transform: isVisible ? `rotate(${el.angle}rad)` : "none",
                  pointerEvents: isActive
                    ? POINTER_EVENTS.enabled
                    : POINTER_EVENTS.disabled,
                }}
              >
                {isHovered && (
                  <div className="excalidraw__embeddable-hint">
                    {t("buttons.embeddableInteractionButton")}
                  </div>
                )}
                <div
                  className="excalidraw__embeddable__outer"
                  style={{
                    padding: `${el.strokeWidth}px`,
                  }}
                >
                  {(isEmbeddableElement(el)
                    ? this.props.renderEmbeddable?.(el, this.state)
                    : null) ?? (
                    <iframe
                      ref={(ref) => this.cacheEmbeddableRef(el, ref)}
                      className="excalidraw__embeddable"
                      srcDoc={
                        src?.type === "document"
                          ? src.srcdoc(this.state.theme)
                          : undefined
                      }
                      src={
                        src?.type !== "document" ? src?.link ?? "" : undefined
                      }
                      // https://stackoverflow.com/q/18470015
                      scrolling="no"
                      referrerPolicy="no-referrer-when-downgrade"
                      title="Excalidraw Embedded Content"
                      allow="accelerometer; autoplay; clipboard-write; encrypted-media; gyroscope; picture-in-picture"
                      allowFullScreen={true}
                      sandbox={`${
                        src?.sandbox?.allowSameOrigin ? "allow-same-origin" : ""
                      } allow-scripts allow-forms allow-popups allow-popups-to-escape-sandbox allow-presentation allow-downloads`}
                    />
                  )}
                </div>
              </div>
            </div>
          );
        })}
      </>
    );
  }

  private getFrameNameDOMId = (frameElement: ExcalidrawElement) => {
    return `${this.id}-frame-name-${frameElement.id}`;
  };

  frameNameBoundsCache: FrameNameBoundsCache = {
    get: (frameElement) => {
      let bounds = this.frameNameBoundsCache._cache.get(frameElement.id);
      if (
        !bounds ||
        bounds.zoom !== this.state.zoom.value ||
        bounds.versionNonce !== frameElement.versionNonce
      ) {
        const frameNameDiv = document.getElementById(
          this.getFrameNameDOMId(frameElement),
        );

        if (frameNameDiv) {
          const box = frameNameDiv.getBoundingClientRect();
          const boxSceneTopLeft = viewportCoordsToSceneCoords(
            { clientX: box.x, clientY: box.y },
            this.state,
          );
          const boxSceneBottomRight = viewportCoordsToSceneCoords(
            { clientX: box.right, clientY: box.bottom },
            this.state,
          );

          bounds = {
            x: boxSceneTopLeft.x,
            y: boxSceneTopLeft.y,
            width: boxSceneBottomRight.x - boxSceneTopLeft.x,
            height: boxSceneBottomRight.y - boxSceneTopLeft.y,
            angle: 0,
            zoom: this.state.zoom.value,
            versionNonce: frameElement.versionNonce,
          };

          this.frameNameBoundsCache._cache.set(frameElement.id, bounds);

          return bounds;
        }
        return null;
      }

      return bounds;
    },
    /**
     * @private
     */
    _cache: new Map(),
  };

  private renderFrameNames = () => {
    if (!this.state.frameRendering.enabled || !this.state.frameRendering.name) {
      return null;
    }

    const isDarkTheme = this.state.theme === THEME.DARK;

    return this.scene.getNonDeletedFramesLikes().map((f) => {
      if (
        !isElementInViewport(
          f,
          this.canvas.width / window.devicePixelRatio,
          this.canvas.height / window.devicePixelRatio,
          {
            offsetLeft: this.state.offsetLeft,
            offsetTop: this.state.offsetTop,
            scrollX: this.state.scrollX,
            scrollY: this.state.scrollY,
            zoom: this.state.zoom,
          },
          this.scene.getNonDeletedElementsMap(),
        )
      ) {
        // if frame not visible, don't render its name
        return null;
      }

      const { x: x1, y: y1 } = sceneCoordsToViewportCoords(
        { sceneX: f.x, sceneY: f.y },
        this.state,
      );

      const FRAME_NAME_EDIT_PADDING = 6;

      const reset = () => {
        mutateElement(f, { name: f.name?.trim() || null });
        this.setState({ editingFrame: null });
      };

      let frameNameJSX;

      const frameName = getFrameLikeTitle(f);

      if (f.id === this.state.editingFrame) {
        const frameNameInEdit = frameName;

        frameNameJSX = (
          <input
            autoFocus
            value={frameNameInEdit}
            onChange={(e) => {
              mutateElement(f, {
                name: e.target.value,
              });
            }}
            onFocus={(e) => e.target.select()}
            onBlur={() => reset()}
            onKeyDown={(event) => {
              // for some inexplicable reason, `onBlur` triggered on ESC
              // does not reset `state.editingFrame` despite being called,
              // and we need to reset it here as well
              if (event.key === KEYS.ESCAPE || event.key === KEYS.ENTER) {
                reset();
              }
            }}
            style={{
              background: this.state.viewBackgroundColor,
              filter: isDarkTheme ? THEME_FILTER : "none",
              zIndex: 2,
              border: "none",
              display: "block",
              padding: `${FRAME_NAME_EDIT_PADDING}px`,
              borderRadius: 4,
              boxShadow: "inset 0 0 0 1px var(--color-primary)",
              fontFamily: "Assistant",
              fontSize: "14px",
              transform: `translate(-${FRAME_NAME_EDIT_PADDING}px, ${FRAME_NAME_EDIT_PADDING}px)`,
              color: "var(--color-gray-80)",
              overflow: "hidden",
              maxWidth: `${
                document.body.clientWidth - x1 - FRAME_NAME_EDIT_PADDING
              }px`,
            }}
            size={frameNameInEdit.length + 1 || 1}
            dir="auto"
            autoComplete="off"
            autoCapitalize="off"
            autoCorrect="off"
          />
        );
      } else {
        frameNameJSX = frameName;
      }

      return (
        <div
          id={this.getFrameNameDOMId(f)}
          key={f.id}
          style={{
            position: "absolute",
            // Positioning from bottom so that we don't to either
            // calculate text height or adjust using transform (which)
            // messes up input position when editing the frame name.
            // This makes the positioning deterministic and we can calculate
            // the same position when rendering to canvas / svg.
            bottom: `${
              this.state.height +
              FRAME_STYLE.nameOffsetY -
              y1 +
              this.state.offsetTop
            }px`,
            left: `${x1 - this.state.offsetLeft}px`,
            zIndex: 2,
            fontSize: FRAME_STYLE.nameFontSize,
            color: isDarkTheme
              ? FRAME_STYLE.nameColorDarkTheme
              : FRAME_STYLE.nameColorLightTheme,
            lineHeight: FRAME_STYLE.nameLineHeight,
            width: "max-content",
            maxWidth: `${f.width}px`,
            overflow: f.id === this.state.editingFrame ? "visible" : "hidden",
            whiteSpace: "nowrap",
            textOverflow: "ellipsis",
            cursor: CURSOR_TYPE.MOVE,
            pointerEvents: this.state.viewModeEnabled
              ? POINTER_EVENTS.disabled
              : POINTER_EVENTS.enabled,
          }}
          onPointerDown={(event) => this.handleCanvasPointerDown(event)}
          onWheel={(event) => this.handleWheel(event)}
          onContextMenu={this.handleCanvasContextMenu}
          onDoubleClick={() => {
            this.setState({
              editingFrame: f.id,
            });
          }}
        >
          {frameNameJSX}
        </div>
      );
    });
  };

  private toggleOverscrollBehavior(event: React.PointerEvent) {
    // when pointer inside editor, disable overscroll behavior to prevent
    // panning to trigger history back/forward on MacOS Chrome
    document.documentElement.style.overscrollBehaviorX =
      event.type === "pointerenter" ? "none" : "auto";
  }

  public render() {
    const selectedElements = this.scene.getSelectedElements(this.state);
    const { renderTopRightUI, renderCustomStats } = this.props;

    const sceneNonce = this.scene.getSceneNonce();
    const { elementsMap, visibleElements } =
      this.renderer.getRenderableElements({
        sceneNonce,
        zoom: this.state.zoom,
        offsetLeft: this.state.offsetLeft,
        offsetTop: this.state.offsetTop,
        scrollX: this.state.scrollX,
        scrollY: this.state.scrollY,
        height: this.state.height,
        width: this.state.width,
        editingTextElement: this.state.editingTextElement,
        newElementId: this.state.newElement?.id,
        pendingImageElementId: this.state.pendingImageElementId,
      });
    this.visibleElements = visibleElements;

    const allElementsMap = this.scene.getNonDeletedElementsMap();

    const shouldBlockPointerEvents =
      this.state.selectionElement ||
      this.state.newElement ||
      this.state.selectedElementsAreBeingDragged ||
      this.state.resizingElement ||
      (this.state.activeTool.type === "laser" &&
        // technically we can just test on this once we make it more safe
        this.state.cursorButton === "down");

    const firstSelectedElement = selectedElements[0];

    return (
      <div
        className={clsx("excalidraw excalidraw-container", {
          "excalidraw--view-mode": this.state.viewModeEnabled,
          "excalidraw--mobile": this.device.editor.isMobile,
        })}
        style={{
          ["--ui-pointerEvents" as any]: shouldBlockPointerEvents
            ? POINTER_EVENTS.disabled
            : POINTER_EVENTS.enabled,
        }}
        ref={this.excalidrawContainerRef}
        onDrop={this.handleAppOnDrop}
        tabIndex={0}
        onKeyDown={
          this.props.handleKeyboardGlobally ? undefined : this.onKeyDown
        }
        onPointerEnter={this.toggleOverscrollBehavior}
        onPointerLeave={this.toggleOverscrollBehavior}
      >
        <AppContext.Provider value={this}>
          <AppPropsContext.Provider value={this.props}>
            <ExcalidrawContainerContext.Provider
              value={this.excalidrawContainerValue}
            >
              <DeviceContext.Provider value={this.device}>
                <ExcalidrawSetAppStateContext.Provider value={this.setAppState}>
                  <ExcalidrawAppStateContext.Provider value={this.state}>
                    <ExcalidrawElementsContext.Provider
                      value={this.scene.getNonDeletedElements()}
                    >
                      <ExcalidrawActionManagerContext.Provider
                        value={this.actionManager}
                      >
                        <LayerUI
                          canvas={this.canvas}
                          appState={this.state}
                          files={this.files}
                          setAppState={this.setAppState}
                          actionManager={this.actionManager}
                          elements={this.scene.getNonDeletedElements()}
                          onLockToggle={this.toggleLock}
                          onPenModeToggle={this.togglePenMode}
                          onHandToolToggle={this.onHandToolToggle}
                          langCode={getLanguage().code}
                          renderTopRightUI={renderTopRightUI}
                          renderCustomStats={renderCustomStats}
                          showExitZenModeBtn={
                            typeof this.props?.zenModeEnabled === "undefined" &&
                            this.state.zenModeEnabled
                          }
                          UIOptions={this.props.UIOptions}
                          onExportImage={this.onExportImage}
                          renderWelcomeScreen={
                            !this.state.isLoading &&
                            this.state.showWelcomeScreen &&
                            this.state.activeTool.type === "selection" &&
                            !this.state.zenModeEnabled &&
                            !this.scene.getElementsIncludingDeleted().length
                          }
                          app={this}
                          isCollaborating={this.props.isCollaborating}
                        >
                          {this.props.children}
                        </LayerUI>

                        <div className="excalidraw-textEditorContainer" />
                        <div className="excalidraw-contextMenuContainer" />
                        <div className="excalidraw-eye-dropper-container" />
                        <SVGLayer
                          trails={[this.laserTrails, this.eraserTrail]}
                        />
                        {selectedElements.length === 1 &&
                          this.state.showHyperlinkPopup && (
                            <Hyperlink
                              key={firstSelectedElement.id}
                              element={firstSelectedElement}
                              elementsMap={allElementsMap}
                              setAppState={this.setAppState}
                              onLinkOpen={this.props.onLinkOpen}
                              setToast={this.setToast}
                              updateEmbedValidationStatus={
                                this.updateEmbedValidationStatus
                              }
                            />
                          )}
                        {this.props.aiEnabled !== false &&
                          selectedElements.length === 1 &&
                          isMagicFrameElement(firstSelectedElement) && (
                            <ElementCanvasButtons
                              element={firstSelectedElement}
                              elementsMap={elementsMap}
                            >
                              <ElementCanvasButton
                                title={t("labels.convertToCode")}
                                icon={MagicIcon}
                                checked={false}
                                onChange={() =>
                                  this.onMagicFrameGenerate(
                                    firstSelectedElement,
                                    "button",
                                  )
                                }
                              />
                            </ElementCanvasButtons>
                          )}
                        {selectedElements.length === 1 &&
                          isIframeElement(firstSelectedElement) &&
                          firstSelectedElement.customData?.generationData
                            ?.status === "done" && (
                            <ElementCanvasButtons
                              element={firstSelectedElement}
                              elementsMap={elementsMap}
                            >
                              <ElementCanvasButton
                                title={t("labels.copySource")}
                                icon={copyIcon}
                                checked={false}
                                onChange={() =>
                                  this.onIframeSrcCopy(firstSelectedElement)
                                }
                              />
                              <ElementCanvasButton
                                title="Enter fullscreen"
                                icon={fullscreenIcon}
                                checked={false}
                                onChange={() => {
                                  const iframe =
                                    this.getHTMLIFrameElement(
                                      firstSelectedElement,
                                    );
                                  if (iframe) {
                                    try {
                                      iframe.requestFullscreen();
                                      this.setState({
                                        activeEmbeddable: {
                                          element: firstSelectedElement,
                                          state: "active",
                                        },
                                        selectedElementIds: {
                                          [firstSelectedElement.id]: true,
                                        },
                                        newElement: null,
                                        selectionElement: null,
                                      });
                                    } catch (err: any) {
                                      console.warn(err);
                                      this.setState({
                                        errorMessage:
                                          "Couldn't enter fullscreen",
                                      });
                                    }
                                  }
                                }}
                              />
                            </ElementCanvasButtons>
                          )}
                        {this.state.toast !== null && (
                          <Toast
                            message={this.state.toast.message}
                            onClose={() => this.setToast(null)}
                            duration={this.state.toast.duration}
                            closable={this.state.toast.closable}
                          />
                        )}
                        {this.state.contextMenu && (
                          <ContextMenu
                            items={this.state.contextMenu.items}
                            top={this.state.contextMenu.top}
                            left={this.state.contextMenu.left}
                            actionManager={this.actionManager}
                            onClose={(callback) => {
                              this.setState({ contextMenu: null }, () => {
                                this.focusContainer();
                                callback?.();
                              });
                            }}
                          />
                        )}
                        <StaticCanvas
                          canvas={this.canvas}
                          rc={this.rc}
                          elementsMap={elementsMap}
                          allElementsMap={allElementsMap}
                          visibleElements={visibleElements}
                          sceneNonce={sceneNonce}
                          selectionNonce={
                            this.state.selectionElement?.versionNonce
                          }
                          scale={window.devicePixelRatio}
                          appState={this.state}
                          renderConfig={{
                            imageCache: this.imageCache,
                            isExporting: false,
                            renderGrid: isGridModeEnabled(this),
                            canvasBackgroundColor:
                              this.state.viewBackgroundColor,
                            embedsValidationStatus: this.embedsValidationStatus,
                            elementsPendingErasure: this.elementsPendingErasure,
                            pendingFlowchartNodes:
                              this.flowChartCreator.pendingNodes,
                          }}
                        />
                        {this.state.newElement && (
                          <NewElementCanvas
                            appState={this.state}
                            scale={window.devicePixelRatio}
                            rc={this.rc}
                            elementsMap={elementsMap}
                            allElementsMap={allElementsMap}
                            renderConfig={{
                              imageCache: this.imageCache,
                              isExporting: false,
                              renderGrid: false,
                              canvasBackgroundColor:
                                this.state.viewBackgroundColor,
                              embedsValidationStatus:
                                this.embedsValidationStatus,
                              elementsPendingErasure:
                                this.elementsPendingErasure,
                              pendingFlowchartNodes: null,
                            }}
                          />
                        )}
                        <InteractiveCanvas
                          containerRef={this.excalidrawContainerRef}
                          canvas={this.interactiveCanvas}
                          elementsMap={elementsMap}
                          visibleElements={visibleElements}
                          allElementsMap={allElementsMap}
                          selectedElements={selectedElements}
                          sceneNonce={sceneNonce}
                          selectionNonce={
                            this.state.selectionElement?.versionNonce
                          }
                          scale={window.devicePixelRatio}
                          appState={this.state}
                          device={this.device}
                          renderInteractiveSceneCallback={
                            this.renderInteractiveSceneCallback
                          }
                          handleCanvasRef={this.handleInteractiveCanvasRef}
                          onContextMenu={this.handleCanvasContextMenu}
                          onPointerMove={this.handleCanvasPointerMove}
                          onPointerUp={this.handleCanvasPointerUp}
                          onPointerCancel={this.removePointer}
                          onTouchMove={this.handleTouchMove}
                          onPointerDown={this.handleCanvasPointerDown}
                          onDoubleClick={this.handleCanvasDoubleClick}
                        />
                        {this.state.userToFollow && (
                          <FollowMode
                            width={this.state.width}
                            height={this.state.height}
                            userToFollow={this.state.userToFollow}
                            onDisconnect={this.maybeUnfollowRemoteUser}
                          />
                        )}
                        {this.renderFrameNames()}
                      </ExcalidrawActionManagerContext.Provider>
                      {this.renderEmbeddables()}
                    </ExcalidrawElementsContext.Provider>
                  </ExcalidrawAppStateContext.Provider>
                </ExcalidrawSetAppStateContext.Provider>
              </DeviceContext.Provider>
            </ExcalidrawContainerContext.Provider>
          </AppPropsContext.Provider>
        </AppContext.Provider>
      </div>
    );
  }

  public focusContainer: AppClassProperties["focusContainer"] = () => {
    this.excalidrawContainerRef.current?.focus();
  };

  public getSceneElementsIncludingDeleted = () => {
    return this.scene.getElementsIncludingDeleted();
  };

  public getSceneElements = () => {
    return this.scene.getNonDeletedElements();
  };

  public onInsertElements = (elements: readonly ExcalidrawElement[]) => {
    this.addElementsFromPasteOrLibrary({
      elements,
      position: "center",
      files: null,
    });
  };

  public onExportImage = async (
    type: keyof typeof EXPORT_IMAGE_TYPES,
    elements: ExportedElements,
    opts: { exportingFrame: ExcalidrawFrameLikeElement | null },
  ) => {
    trackEvent("export", type, "ui");
    const fileHandle = await exportCanvas(
      type,
      elements,
      this.state,
      this.files,
      {
        exportBackground: this.state.exportBackground,
        name: this.getName(),
        viewBackgroundColor: this.state.viewBackgroundColor,
        exportingFrame: opts.exportingFrame,
      },
    )
      .catch(muteFSAbortError)
      .catch((error) => {
        console.error(error);
        this.setState({ errorMessage: error.message });
      });

    if (
      this.state.exportEmbedScene &&
      fileHandle &&
      isImageFileHandle(fileHandle)
    ) {
      this.setState({ fileHandle });
    }
  };

  private magicGenerations = new Map<
    ExcalidrawIframeElement["id"],
    MagicGenerationData
  >();

  private updateMagicGeneration = ({
    frameElement,
    data,
  }: {
    frameElement: ExcalidrawIframeElement;
    data: MagicGenerationData;
  }) => {
    if (data.status === "pending") {
      // We don't wanna persist pending state to storage. It should be in-app
      // state only.
      // Thus reset so that we prefer local cache (if there was some
      // generationData set previously)
      mutateElement(
        frameElement,
        { customData: { generationData: undefined } },
        false,
      );
    } else {
      mutateElement(
        frameElement,
        { customData: { generationData: data } },
        false,
      );
    }
    this.magicGenerations.set(frameElement.id, data);
    this.triggerRender();
  };

  public plugins: {
    diagramToCode?: {
      generate: GenerateDiagramToCode;
    };
  } = {};

  public setPlugins(plugins: Partial<App["plugins"]>) {
    Object.assign(this.plugins, plugins);
  }

  private async onMagicFrameGenerate(
    magicFrame: ExcalidrawMagicFrameElement,
    source: "button" | "upstream",
  ) {
    const generateDiagramToCode = this.plugins.diagramToCode?.generate;

    if (!generateDiagramToCode) {
      this.setState({
        errorMessage: "No diagram to code plugin found",
      });
      return;
    }

    const magicFrameChildren = getElementsOverlappingFrame(
      this.scene.getNonDeletedElements(),
      magicFrame,
    ).filter((el) => !isMagicFrameElement(el));

    if (!magicFrameChildren.length) {
      if (source === "button") {
        this.setState({ errorMessage: "Cannot generate from an empty frame" });
        trackEvent("ai", "generate (no-children)", "d2c");
      } else {
        this.setActiveTool({ type: "magicframe" });
      }
      return;
    }

    const frameElement = this.insertIframeElement({
      sceneX: magicFrame.x + magicFrame.width + 30,
      sceneY: magicFrame.y,
      width: magicFrame.width,
      height: magicFrame.height,
    });

    if (!frameElement) {
      return;
    }

    this.updateMagicGeneration({
      frameElement,
      data: { status: "pending" },
    });

    this.setState({
      selectedElementIds: { [frameElement.id]: true },
    });

    trackEvent("ai", "generate (start)", "d2c");
    try {
      const { html } = await generateDiagramToCode({
        frame: magicFrame,
        children: magicFrameChildren,
      });

      trackEvent("ai", "generate (success)", "d2c");

      if (!html.trim()) {
        this.updateMagicGeneration({
          frameElement,
          data: {
            status: "error",
            code: "ERR_OAI",
            message: "Nothing genereated :(",
          },
        });
        return;
      }

      const parsedHtml =
        html.includes("<!DOCTYPE html>") && html.includes("</html>")
          ? html.slice(
              html.indexOf("<!DOCTYPE html>"),
              html.indexOf("</html>") + "</html>".length,
            )
          : html;

      this.updateMagicGeneration({
        frameElement,
        data: { status: "done", html: parsedHtml },
      });
    } catch (error: any) {
      trackEvent("ai", "generate (failed)", "d2c");
      this.updateMagicGeneration({
        frameElement,
        data: {
          status: "error",
          code: "ERR_OAI",
          message: error.message || "Unknown error during generation",
        },
      });
    }
  }

  private onIframeSrcCopy(element: ExcalidrawIframeElement) {
    if (element.customData?.generationData?.status === "done") {
      copyTextToSystemClipboard(element.customData.generationData.html);
      this.setToast({
        message: "copied to clipboard",
        closable: false,
        duration: 1500,
      });
    }
  }

  public onMagicframeToolSelect = () => {
    const selectedElements = this.scene.getSelectedElements({
      selectedElementIds: this.state.selectedElementIds,
    });

    if (selectedElements.length === 0) {
      this.setActiveTool({ type: TOOL_TYPE.magicframe });
      trackEvent("ai", "tool-select (empty-selection)", "d2c");
    } else {
      const selectedMagicFrame: ExcalidrawMagicFrameElement | false =
        selectedElements.length === 1 &&
        isMagicFrameElement(selectedElements[0]) &&
        selectedElements[0];

      // case: user selected elements containing frame-like(s) or are frame
      // members, we don't want to wrap into another magicframe
      // (unless the only selected element is a magic frame which we reuse)
      if (
        !selectedMagicFrame &&
        selectedElements.some((el) => isFrameLikeElement(el) || el.frameId)
      ) {
        this.setActiveTool({ type: TOOL_TYPE.magicframe });
        return;
      }

      trackEvent("ai", "tool-select (existing selection)", "d2c");

      let frame: ExcalidrawMagicFrameElement;
      if (selectedMagicFrame) {
        // a single magicframe already selected -> use it
        frame = selectedMagicFrame;
      } else {
        // selected elements aren't wrapped in magic frame yet -> wrap now

        const [minX, minY, maxX, maxY] = getCommonBounds(selectedElements);
        const padding = 50;

        frame = newMagicFrameElement({
          ...FRAME_STYLE,
          x: minX - padding,
          y: minY - padding,
          width: maxX - minX + padding * 2,
          height: maxY - minY + padding * 2,
          opacity: 100,
          locked: false,
        });

        this.scene.insertElement(frame);

        for (const child of selectedElements) {
          mutateElement(child, { frameId: frame.id });
        }

        this.setState({
          selectedElementIds: { [frame.id]: true },
        });
      }

      this.onMagicFrameGenerate(frame, "upstream");
    }
  };

  private openEyeDropper = ({ type }: { type: "stroke" | "background" }) => {
    jotaiStore.set(activeEyeDropperAtom, {
      swapPreviewOnAlt: true,
      colorPickerType:
        type === "stroke" ? "elementStroke" : "elementBackground",
      onSelect: (color, event) => {
        const shouldUpdateStrokeColor =
          (type === "background" && event.altKey) ||
          (type === "stroke" && !event.altKey);
        const selectedElements = this.scene.getSelectedElements(this.state);
        if (
          !selectedElements.length ||
          this.state.activeTool.type !== "selection"
        ) {
          if (shouldUpdateStrokeColor) {
            this.syncActionResult({
              appState: { ...this.state, currentItemStrokeColor: color },
              storeAction: StoreAction.CAPTURE,
            });
          } else {
            this.syncActionResult({
              appState: { ...this.state, currentItemBackgroundColor: color },
              storeAction: StoreAction.CAPTURE,
            });
          }
        } else {
          this.updateScene({
            elements: this.scene.getElementsIncludingDeleted().map((el) => {
              if (this.state.selectedElementIds[el.id]) {
                return newElementWith(el, {
                  [shouldUpdateStrokeColor ? "strokeColor" : "backgroundColor"]:
                    color,
                });
              }
              return el;
            }),
            storeAction: StoreAction.CAPTURE,
          });
        }
      },
      keepOpenOnAlt: false,
    });
  };

  public dismissLinearEditor = () => {
    setTimeout(() => {
      this.setState({
        editingLinearElement: null,
      });
    });
  };

  public syncActionResult = withBatchedUpdates((actionResult: ActionResult) => {
    if (this.unmounted || actionResult === false) {
      return;
    }

    if (actionResult.storeAction === StoreAction.UPDATE) {
      this.store.shouldUpdateSnapshot();
    } else if (actionResult.storeAction === StoreAction.CAPTURE) {
      this.store.shouldCaptureIncrement();
    }

    let didUpdate = false;

    let editingTextElement: AppState["editingTextElement"] | null = null;
    if (actionResult.elements) {
      this.scene.replaceAllElements(actionResult.elements);
      didUpdate = true;
    }

    if (actionResult.files) {
      this.files = actionResult.replaceFiles
        ? actionResult.files
        : { ...this.files, ...actionResult.files };
      this.addNewImagesToImageCache();
    }

    if (actionResult.appState || editingTextElement || this.state.contextMenu) {
      let viewModeEnabled = actionResult?.appState?.viewModeEnabled || false;
      let zenModeEnabled = actionResult?.appState?.zenModeEnabled || false;
      const theme =
        actionResult?.appState?.theme || this.props.theme || THEME.LIGHT;
      const name = actionResult?.appState?.name ?? this.state.name;
      const errorMessage =
        actionResult?.appState?.errorMessage ?? this.state.errorMessage;
      if (typeof this.props.viewModeEnabled !== "undefined") {
        viewModeEnabled = this.props.viewModeEnabled;
      }

      if (typeof this.props.zenModeEnabled !== "undefined") {
        zenModeEnabled = this.props.zenModeEnabled;
      }

      editingTextElement = actionResult.appState?.editingTextElement || null;

      // make sure editingTextElement points to latest element reference
      if (actionResult.elements && editingTextElement) {
        actionResult.elements.forEach((element) => {
          if (
            editingTextElement?.id === element.id &&
            editingTextElement !== element &&
            isNonDeletedElement(element) &&
            isTextElement(element)
          ) {
            editingTextElement = element;
          }
        });
      }

      if (editingTextElement?.isDeleted) {
        editingTextElement = null;
      }

      this.setState((state) => {
        // using Object.assign instead of spread to fool TS 4.2.2+ into
        // regarding the resulting type as not containing undefined
        // (which the following expression will never contain)
        return Object.assign(actionResult.appState || {}, {
          // NOTE this will prevent opening context menu using an action
          // or programmatically from the host, so it will need to be
          // rewritten later
          contextMenu: null,
          editingTextElement,
          viewModeEnabled,
          zenModeEnabled,
          theme,
          name,
          errorMessage,
        });
      });

      didUpdate = true;
    }

    if (!didUpdate && actionResult.storeAction !== StoreAction.NONE) {
      this.scene.triggerUpdate();
    }
  });

  // Lifecycle

  private onBlur = withBatchedUpdates(() => {
    isHoldingSpace = false;
    this.setState({ isBindingEnabled: true });
  });

  private onUnload = () => {
    this.onBlur();
  };

  private disableEvent: EventListener = (event) => {
    event.preventDefault();
  };

  private resetHistory = () => {
    this.history.clear();
  };

  private resetStore = () => {
    this.store.clear();
  };

  /**
   * Resets scene & history.
   * ! Do not use to clear scene user action !
   */
  private resetScene = withBatchedUpdates(
    (opts?: { resetLoadingState: boolean }) => {
      this.scene.replaceAllElements([]);
      this.setState((state) => ({
        ...getDefaultAppState(),
        isLoading: opts?.resetLoadingState ? false : state.isLoading,
        theme: this.state.theme,
      }));
      this.resetStore();
      this.resetHistory();
    },
  );

  private initializeScene = async () => {
    if ("launchQueue" in window && "LaunchParams" in window) {
      (window as any).launchQueue.setConsumer(
        async (launchParams: { files: any[] }) => {
          if (!launchParams.files.length) {
            return;
          }
          const fileHandle = launchParams.files[0];
          const blob: Blob = await fileHandle.getFile();
          this.loadFileToCanvas(
            new File([blob], blob.name || "", { type: blob.type }),
            fileHandle,
          );
        },
      );
    }

    if (this.props.theme) {
      this.setState({ theme: this.props.theme });
    }
    if (!this.state.isLoading) {
      this.setState({ isLoading: true });
    }
    let initialData = null;
    try {
      if (typeof this.props.initialData === "function") {
        initialData = (await this.props.initialData()) || null;
      } else {
        initialData = (await this.props.initialData) || null;
      }
      if (initialData?.libraryItems) {
        this.library
          .updateLibrary({
            libraryItems: initialData.libraryItems,
            merge: true,
          })
          .catch((error) => {
            console.error(error);
          });
      }
    } catch (error: any) {
      console.error(error);
      initialData = {
        appState: {
          errorMessage:
            error.message ||
            "Encountered an error during importing or restoring scene data",
        },
      };
    }
    const scene = restore(initialData, null, null, { repairBindings: true });
    scene.appState = {
      ...scene.appState,
      theme: this.props.theme || scene.appState.theme,
      // we're falling back to current (pre-init) state when deciding
      // whether to open the library, to handle a case where we
      // update the state outside of initialData (e.g. when loading the app
      // with a library install link, which should auto-open the library)
      openSidebar: scene.appState?.openSidebar || this.state.openSidebar,
      activeTool:
        scene.appState.activeTool.type === "image"
          ? { ...scene.appState.activeTool, type: "selection" }
          : scene.appState.activeTool,
      isLoading: false,
      toast: this.state.toast,
    };
    if (initialData?.scrollToContent) {
      scene.appState = {
        ...scene.appState,
        ...calculateScrollCenter(scene.elements, {
          ...scene.appState,
          width: this.state.width,
          height: this.state.height,
          offsetTop: this.state.offsetTop,
          offsetLeft: this.state.offsetLeft,
        }),
      };
    }

    this.resetStore();
    this.resetHistory();
    this.syncActionResult({
      ...scene,
      storeAction: StoreAction.UPDATE,
    });

    // FontFaceSet loadingdone event we listen on may not always
    // fire (looking at you Safari), so on init we manually load all
    // fonts and rerender scene text elements once done. This also
    // seems faster even in browsers that do fire the loadingdone event.
    this.fonts.loadSceneFonts();
  };

  private isMobileBreakpoint = (width: number, height: number) => {
    return (
      width < MQ_MAX_WIDTH_PORTRAIT ||
      (height < MQ_MAX_HEIGHT_LANDSCAPE && width < MQ_MAX_WIDTH_LANDSCAPE)
    );
  };

  private refreshViewportBreakpoints = () => {
    const container = this.excalidrawContainerRef.current;
    if (!container) {
      return;
    }

    const { clientWidth: viewportWidth, clientHeight: viewportHeight } =
      document.body;

    const prevViewportState = this.device.viewport;

    const nextViewportState = updateObject(prevViewportState, {
      isLandscape: viewportWidth > viewportHeight,
      isMobile: this.isMobileBreakpoint(viewportWidth, viewportHeight),
    });

    if (prevViewportState !== nextViewportState) {
      this.device = { ...this.device, viewport: nextViewportState };
      return true;
    }
    return false;
  };

  private refreshEditorBreakpoints = () => {
    const container = this.excalidrawContainerRef.current;
    if (!container) {
      return;
    }

    const { width: editorWidth, height: editorHeight } =
      container.getBoundingClientRect();

    const sidebarBreakpoint =
      this.props.UIOptions.dockedSidebarBreakpoint != null
        ? this.props.UIOptions.dockedSidebarBreakpoint
        : MQ_RIGHT_SIDEBAR_MIN_WIDTH;

    const prevEditorState = this.device.editor;

    const nextEditorState = updateObject(prevEditorState, {
      isMobile: this.isMobileBreakpoint(editorWidth, editorHeight),
      canFitSidebar: editorWidth > sidebarBreakpoint,
    });

    if (prevEditorState !== nextEditorState) {
      this.device = { ...this.device, editor: nextEditorState };
      return true;
    }
    return false;
  };

  public async componentDidMount() {
    this.unmounted = false;
    this.excalidrawContainerValue.container =
      this.excalidrawContainerRef.current;

    if (import.meta.env.MODE === ENV.TEST || import.meta.env.DEV) {
      const setState = this.setState.bind(this);
      Object.defineProperties(window.h, {
        state: {
          configurable: true,
          get: () => {
            return this.state;
          },
        },
        setState: {
          configurable: true,
          value: (...args: Parameters<typeof setState>) => {
            return this.setState(...args);
          },
        },
        app: {
          configurable: true,
          value: this,
        },
        history: {
          configurable: true,
          value: this.history,
        },
        store: {
          configurable: true,
          value: this.store,
        },
        fonts: {
          configurable: true,
          value: this.fonts,
        },
      });
    }

    this.store.onStoreIncrementEmitter.on((increment) => {
      this.history.record(increment.elementsChange, increment.appStateChange);
    });

    this.scene.onUpdate(this.triggerRender);
    this.addEventListeners();

    if (this.props.autoFocus && this.excalidrawContainerRef.current) {
      this.focusContainer();
    }

    if (
      // bounding rects don't work in tests so updating
      // the state on init would result in making the test enviro run
      // in mobile breakpoint (0 width/height), making everything fail
      !isTestEnv()
    ) {
      this.refreshViewportBreakpoints();
      this.refreshEditorBreakpoints();
    }

    if (supportsResizeObserver && this.excalidrawContainerRef.current) {
      this.resizeObserver = new ResizeObserver(() => {
        this.refreshEditorBreakpoints();
        this.updateDOMRect();
      });
      this.resizeObserver?.observe(this.excalidrawContainerRef.current);
    }

    const searchParams = new URLSearchParams(window.location.search.slice(1));

    if (searchParams.has("web-share-target")) {
      // Obtain a file that was shared via the Web Share Target API.
      this.restoreFileFromShare();
    } else {
      this.updateDOMRect(this.initializeScene);
    }

    // note that this check seems to always pass in localhost
    if (isBrave() && !isMeasureTextSupported()) {
      this.setState({
        errorMessage: <BraveMeasureTextError />,
      });
    }
  }

  public componentWillUnmount() {
    (window as any).launchQueue?.setConsumer(() => {});
    this.renderer.destroy();
    this.scene.destroy();
    this.scene = new Scene();
    this.fonts = new Fonts({ scene: this.scene });
    this.renderer = new Renderer(this.scene);
    this.files = {};
    this.imageCache.clear();
    this.resizeObserver?.disconnect();
    this.unmounted = true;
    this.removeEventListeners();
    this.library.destroy();
    this.laserTrails.stop();
    this.eraserTrail.stop();
    this.onChangeEmitter.clear();
    this.store.onStoreIncrementEmitter.clear();
    ShapeCache.destroy();
    SnapCache.destroy();
    clearTimeout(touchTimeout);
    isSomeElementSelected.clearCache();
    selectGroupsForSelectedElements.clearCache();
    touchTimeout = 0;
    document.documentElement.style.overscrollBehaviorX = "";
  }

  private onResize = withBatchedUpdates(() => {
    this.scene
      .getElementsIncludingDeleted()
      .forEach((element) => ShapeCache.delete(element));
    this.refreshViewportBreakpoints();
    this.updateDOMRect();
    if (!supportsResizeObserver) {
      this.refreshEditorBreakpoints();
    }
    this.setState({});
  });

  /** generally invoked only if fullscreen was invoked programmatically */
  private onFullscreenChange = () => {
    if (
      // points to the iframe element we fullscreened
      !document.fullscreenElement &&
      this.state.activeEmbeddable?.state === "active"
    ) {
      this.setState({
        activeEmbeddable: null,
      });
    }
  };

  private removeEventListeners() {
    this.onRemoveEventListenersEmitter.trigger();
  }

  private addEventListeners() {
    // remove first as we can add event listeners multiple times
    this.removeEventListeners();

    // -------------------------------------------------------------------------
    //                        view+edit mode listeners
    // -------------------------------------------------------------------------

    if (this.props.handleKeyboardGlobally) {
      this.onRemoveEventListenersEmitter.once(
        addEventListener(document, EVENT.KEYDOWN, this.onKeyDown, false),
      );
    }

    this.onRemoveEventListenersEmitter.once(
      addEventListener(
        this.excalidrawContainerRef.current,
        EVENT.WHEEL,
        this.handleWheel,
        { passive: false },
      ),
      addEventListener(window, EVENT.MESSAGE, this.onWindowMessage, false),
      addEventListener(document, EVENT.POINTER_UP, this.removePointer), // #3553
      addEventListener(document, EVENT.COPY, this.onCopy),
      addEventListener(document, EVENT.KEYUP, this.onKeyUp, { passive: true }),
      addEventListener(
        document,
        EVENT.POINTER_MOVE,
        this.updateCurrentCursorPosition,
      ),
      // rerender text elements on font load to fix #637 && #1553
      addEventListener(document.fonts, "loadingdone", (event) => {
        const loadedFontFaces = (event as FontFaceSetLoadEvent).fontfaces;
        this.fonts.onLoaded(loadedFontFaces);
      }),
      // Safari-only desktop pinch zoom
      addEventListener(
        document,
        EVENT.GESTURE_START,
        this.onGestureStart as any,
        false,
      ),
      addEventListener(
        document,
        EVENT.GESTURE_CHANGE,
        this.onGestureChange as any,
        false,
      ),
      addEventListener(
        document,
        EVENT.GESTURE_END,
        this.onGestureEnd as any,
        false,
      ),
      addEventListener(window, EVENT.FOCUS, () => {
        this.maybeCleanupAfterMissingPointerUp(null);
        // browsers (chrome?) tend to free up memory a lot, which results
        // in canvas context being cleared. Thus re-render on focus.
        this.triggerRender(true);
      }),
    );

    if (this.state.viewModeEnabled) {
      return;
    }

    // -------------------------------------------------------------------------
    //                        edit-mode listeners only
    // -------------------------------------------------------------------------

    this.onRemoveEventListenersEmitter.once(
      addEventListener(
        document,
        EVENT.FULLSCREENCHANGE,
        this.onFullscreenChange,
      ),
      addEventListener(document, EVENT.PASTE, this.pasteFromClipboard),
      addEventListener(document, EVENT.CUT, this.onCut),
      addEventListener(window, EVENT.RESIZE, this.onResize, false),
      addEventListener(window, EVENT.UNLOAD, this.onUnload, false),
      addEventListener(window, EVENT.BLUR, this.onBlur, false),
      addEventListener(
        this.excalidrawContainerRef.current,
        EVENT.WHEEL,
        this.handleWheel,
      ),
      addEventListener(
        this.excalidrawContainerRef.current,
        EVENT.DRAG_OVER,
        this.disableEvent,
        false,
      ),
      addEventListener(
        this.excalidrawContainerRef.current,
        EVENT.DROP,
        this.disableEvent,
        false,
      ),
    );

    if (this.props.detectScroll) {
      this.onRemoveEventListenersEmitter.once(
        addEventListener(
          getNearestScrollableContainer(this.excalidrawContainerRef.current!),
          EVENT.SCROLL,
          this.onScroll,
        ),
      );
    }
  }

  componentDidUpdate(prevProps: AppProps, prevState: AppState) {
    this.updateEmbeddables();
    const elements = this.scene.getElementsIncludingDeleted();
    const elementsMap = this.scene.getElementsMapIncludingDeleted();
    const nonDeletedElementsMap = this.scene.getNonDeletedElementsMap();

    if (!this.state.showWelcomeScreen && !elements.length) {
      this.setState({ showWelcomeScreen: true });
    }

    if (
      prevProps.UIOptions.dockedSidebarBreakpoint !==
      this.props.UIOptions.dockedSidebarBreakpoint
    ) {
      this.refreshEditorBreakpoints();
    }

    const hasFollowedPersonLeft =
      prevState.userToFollow &&
      !this.state.collaborators.has(prevState.userToFollow.socketId);

    if (hasFollowedPersonLeft) {
      this.maybeUnfollowRemoteUser();
    }

    if (
      prevState.zoom.value !== this.state.zoom.value ||
      prevState.scrollX !== this.state.scrollX ||
      prevState.scrollY !== this.state.scrollY
    ) {
      this.props?.onScrollChange?.(
        this.state.scrollX,
        this.state.scrollY,
        this.state.zoom,
      );
      this.onScrollChangeEmitter.trigger(
        this.state.scrollX,
        this.state.scrollY,
        this.state.zoom,
      );
    }

    if (prevState.userToFollow !== this.state.userToFollow) {
      if (prevState.userToFollow) {
        this.onUserFollowEmitter.trigger({
          userToFollow: prevState.userToFollow,
          action: "UNFOLLOW",
        });
      }

      if (this.state.userToFollow) {
        this.onUserFollowEmitter.trigger({
          userToFollow: this.state.userToFollow,
          action: "FOLLOW",
        });
      }
    }

    if (
      Object.keys(this.state.selectedElementIds).length &&
      isEraserActive(this.state)
    ) {
      this.setState({
        activeTool: updateActiveTool(this.state, { type: "selection" }),
      });
    }
    if (
      this.state.activeTool.type === "eraser" &&
      prevState.theme !== this.state.theme
    ) {
      setEraserCursor(this.interactiveCanvas, this.state.theme);
    }
    // Hide hyperlink popup if shown when element type is not selection
    if (
      prevState.activeTool.type === "selection" &&
      this.state.activeTool.type !== "selection" &&
      this.state.showHyperlinkPopup
    ) {
      this.setState({ showHyperlinkPopup: false });
    }
    if (prevProps.langCode !== this.props.langCode) {
      this.updateLanguage();
    }

    if (isEraserActive(prevState) && !isEraserActive(this.state)) {
      this.eraserTrail.endPath();
    }

    if (prevProps.viewModeEnabled !== this.props.viewModeEnabled) {
      this.setState({ viewModeEnabled: !!this.props.viewModeEnabled });
    }

    if (prevState.viewModeEnabled !== this.state.viewModeEnabled) {
      this.addEventListeners();
      this.deselectElements();
    }

    if (prevProps.zenModeEnabled !== this.props.zenModeEnabled) {
      this.setState({ zenModeEnabled: !!this.props.zenModeEnabled });
    }

    if (prevProps.theme !== this.props.theme && this.props.theme) {
      this.setState({ theme: this.props.theme });
    }

    this.excalidrawContainerRef.current?.classList.toggle(
      "theme--dark",
      this.state.theme === THEME.DARK,
    );

    if (
      this.state.editingLinearElement &&
      !this.state.selectedElementIds[this.state.editingLinearElement.elementId]
    ) {
      // defer so that the storeAction flag isn't reset via current update
      setTimeout(() => {
        // execute only if the condition still holds when the deferred callback
        // executes (it can be scheduled multiple times depending on how
        // many times the component renders)
        this.state.editingLinearElement &&
          this.actionManager.executeAction(actionFinalize);
      });
    }

    // failsafe in case the state is being updated in incorrect order resulting
    // in the editingTextElement being now a deleted element
    if (this.state.editingTextElement?.isDeleted) {
      this.setState({ editingTextElement: null });
    }

    if (
      this.state.selectedLinearElement &&
      !this.state.selectedElementIds[this.state.selectedLinearElement.elementId]
    ) {
      // To make sure `selectedLinearElement` is in sync with `selectedElementIds`, however this shouldn't be needed once
      // we have a single API to update `selectedElementIds`
      this.setState({ selectedLinearElement: null });
    }

    const { multiElement } = prevState;
    if (
      prevState.activeTool !== this.state.activeTool &&
      multiElement != null &&
      isBindingEnabled(this.state) &&
      isBindingElement(multiElement, false)
    ) {
      maybeBindLinearElement(
        multiElement,
        this.state,
        tupleToCoors(
          LinearElementEditor.getPointAtIndexGlobalCoordinates(
            multiElement,
            -1,
            nonDeletedElementsMap,
          ),
        ),
        this.scene.getNonDeletedElementsMap(),
        this.scene.getNonDeletedElements(),
      );
    }

    this.store.commit(elementsMap, this.state);

    // Do not notify consumers if we're still loading the scene. Among other
    // potential issues, this fixes a case where the tab isn't focused during
    // init, which would trigger onChange with empty elements, which would then
    // override whatever is in localStorage currently.
    if (!this.state.isLoading) {
      this.props.onChange?.(elements, this.state, this.files);
      this.onChangeEmitter.trigger(elements, this.state, this.files);
    }
  }

  private renderInteractiveSceneCallback = ({
    atLeastOneVisibleElement,
    scrollBars,
    elementsMap,
  }: RenderInteractiveSceneCallback) => {
    if (scrollBars) {
      currentScrollBars = scrollBars;
    }
    const scrolledOutside =
      // hide when editing text
      this.state.editingTextElement
        ? false
        : !atLeastOneVisibleElement && elementsMap.size > 0;
    if (this.state.scrolledOutside !== scrolledOutside) {
      this.setState({ scrolledOutside });
    }

    this.scheduleImageRefresh();
  };

  private onScroll = debounce(() => {
    const { offsetTop, offsetLeft } = this.getCanvasOffsets();
    this.setState((state) => {
      if (state.offsetLeft === offsetLeft && state.offsetTop === offsetTop) {
        return null;
      }
      return { offsetTop, offsetLeft };
    });
  }, SCROLL_TIMEOUT);

  // Copy/paste

  private onCut = withBatchedUpdates((event: ClipboardEvent) => {
    const isExcalidrawActive = this.excalidrawContainerRef.current?.contains(
      document.activeElement,
    );
    if (!isExcalidrawActive || isWritableElement(event.target)) {
      return;
    }
    this.actionManager.executeAction(actionCut, "keyboard", event);
    event.preventDefault();
    event.stopPropagation();
  });

  private onCopy = withBatchedUpdates((event: ClipboardEvent) => {
    const isExcalidrawActive = this.excalidrawContainerRef.current?.contains(
      document.activeElement,
    );
    if (!isExcalidrawActive || isWritableElement(event.target)) {
      return;
    }
    this.actionManager.executeAction(actionCopy, "keyboard", event);
    event.preventDefault();
    event.stopPropagation();
  });

  private static resetTapTwice() {
    didTapTwice = false;
  }

  private onTouchStart = (event: TouchEvent) => {
    // fix for Apple Pencil Scribble (do not prevent for other devices)
    if (isIOS) {
      event.preventDefault();
    }

    if (!didTapTwice) {
      didTapTwice = true;
      clearTimeout(tappedTwiceTimer);
      tappedTwiceTimer = window.setTimeout(
        App.resetTapTwice,
        TAP_TWICE_TIMEOUT,
      );
      return;
    }
    // insert text only if we tapped twice with a single finger
    // event.touches.length === 1 will also prevent inserting text when user's zooming
    if (didTapTwice && event.touches.length === 1) {
      const touch = event.touches[0];
      // @ts-ignore
      this.handleCanvasDoubleClick({
        clientX: touch.clientX,
        clientY: touch.clientY,
      });
      didTapTwice = false;
      clearTimeout(tappedTwiceTimer);
    }

    if (event.touches.length === 2) {
      this.setState({
        selectedElementIds: makeNextSelectedElementIds({}, this.state),
        activeEmbeddable: null,
      });
    }
  };

  private onTouchEnd = (event: TouchEvent) => {
    this.resetContextMenuTimer();
    if (event.touches.length > 0) {
      this.setState({
        previousSelectedElementIds: {},
        selectedElementIds: makeNextSelectedElementIds(
          this.state.previousSelectedElementIds,
          this.state,
        ),
      });
    } else {
      gesture.pointers.clear();
    }
  };

  public pasteFromClipboard = withBatchedUpdates(
    async (event: ClipboardEvent) => {
      const isPlainPaste = !!IS_PLAIN_PASTE;

      // #686
      const target = document.activeElement;
      const isExcalidrawActive =
        this.excalidrawContainerRef.current?.contains(target);
      if (event && !isExcalidrawActive) {
        return;
      }

      const elementUnderCursor = document.elementFromPoint(
        this.lastViewportPosition.x,
        this.lastViewportPosition.y,
      );
      if (
        event &&
        (!(elementUnderCursor instanceof HTMLCanvasElement) ||
          isWritableElement(target))
      ) {
        return;
      }

      const { x: sceneX, y: sceneY } = viewportCoordsToSceneCoords(
        {
          clientX: this.lastViewportPosition.x,
          clientY: this.lastViewportPosition.y,
        },
        this.state,
      );

      // must be called in the same frame (thus before any awaits) as the paste
      // event else some browsers (FF...) will clear the clipboardData
      // (something something security)
      let file = event?.clipboardData?.files[0];
      const data = await parseClipboard(event, isPlainPaste);
      if (!file && !isPlainPaste) {
        if (data.mixedContent) {
          return this.addElementsFromMixedContentPaste(data.mixedContent, {
            isPlainPaste,
            sceneX,
            sceneY,
          });
        } else if (data.text) {
          const string = data.text.trim();
          if (string.startsWith("<svg") && string.endsWith("</svg>")) {
            // ignore SVG validation/normalization which will be done during image
            // initialization
            file = SVGStringToFile(string);
          }
        }
      }

      // prefer spreadsheet data over image file (MS Office/Libre Office)
      if (isSupportedImageFile(file) && !data.spreadsheet) {
        if (!this.isToolSupported("image")) {
          this.setState({ errorMessage: t("errors.imageToolNotSupported") });
          return;
        }

        const imageElement = this.createImageElement({ sceneX, sceneY });
        this.insertImageElement(imageElement, file);
        this.initializeImageDimensions(imageElement);
        this.setState({
          selectedElementIds: makeNextSelectedElementIds(
            {
              [imageElement.id]: true,
            },
            this.state,
          ),
        });

        return;
      }

      if (this.props.onPaste) {
        try {
          if ((await this.props.onPaste(data, event)) === false) {
            return;
          }
        } catch (error: any) {
          console.error(error);
        }
      }

      if (data.errorMessage) {
        this.setState({ errorMessage: data.errorMessage });
      } else if (data.spreadsheet && !isPlainPaste) {
        this.setState({
          pasteDialog: {
            data: data.spreadsheet,
            shown: true,
          },
        });
      } else if (data.elements) {
        const elements = (
          data.programmaticAPI
            ? convertToExcalidrawElements(
                data.elements as ExcalidrawElementSkeleton[],
              )
            : data.elements
        ) as readonly ExcalidrawElement[];
        // TODO remove formatting from elements if isPlainPaste
        this.addElementsFromPasteOrLibrary({
          elements,
          files: data.files || null,
          position: "cursor",
          retainSeed: isPlainPaste,
        });
      } else if (data.text) {
        if (data.text && isMaybeMermaidDefinition(data.text)) {
          const api = await import("@excalidraw/mermaid-to-excalidraw");

          try {
            const { elements: skeletonElements, files } =
              await api.parseMermaidToExcalidraw(data.text);

            const elements = convertToExcalidrawElements(skeletonElements, {
              regenerateIds: true,
            });

            this.addElementsFromPasteOrLibrary({
              elements,
              files,
              position: "cursor",
            });

            return;
          } catch (err: any) {
            console.warn(
              `parsing pasted text as mermaid definition failed: ${err.message}`,
            );
          }
        }

        const nonEmptyLines = normalizeEOL(data.text)
          .split(/\n+/)
          .map((s) => s.trim())
          .filter(Boolean);

        const embbeddableUrls = nonEmptyLines
          .map((str) => maybeParseEmbedSrc(str))
          .filter((string) => {
            return (
              embeddableURLValidator(string, this.props.validateEmbeddable) &&
              (/^(http|https):\/\/[^\s/$.?#].[^\s]*$/.test(string) ||
                getEmbedLink(string)?.type === "video")
            );
          });

        if (
          !IS_PLAIN_PASTE &&
          embbeddableUrls.length > 0 &&
          // if there were non-embeddable text (lines) mixed in with embeddable
          // urls, ignore and paste as text
          embbeddableUrls.length === nonEmptyLines.length
        ) {
          const embeddables: NonDeleted<ExcalidrawEmbeddableElement>[] = [];
          for (const url of embbeddableUrls) {
            const prevEmbeddable: ExcalidrawEmbeddableElement | undefined =
              embeddables[embeddables.length - 1];
            const embeddable = this.insertEmbeddableElement({
              sceneX: prevEmbeddable
                ? prevEmbeddable.x + prevEmbeddable.width + 20
                : sceneX,
              sceneY,
              link: normalizeLink(url),
            });
            if (embeddable) {
              embeddables.push(embeddable);
            }
          }
          if (embeddables.length) {
            this.setState({
              selectedElementIds: Object.fromEntries(
                embeddables.map((embeddable) => [embeddable.id, true]),
              ),
            });
          }
          return;
        }
        this.addTextFromPaste(data.text, isPlainPaste);
      }
      this.setActiveTool({ type: "selection" });
      event?.preventDefault();
    },
  );

  addElementsFromPasteOrLibrary = (opts: {
    elements: readonly ExcalidrawElement[];
    files: BinaryFiles | null;
    position: { clientX: number; clientY: number } | "cursor" | "center";
    retainSeed?: boolean;
    fitToContent?: boolean;
  }) => {
    const elements = restoreElements(opts.elements, null, undefined);
    const [minX, minY, maxX, maxY] = getCommonBounds(elements);

    const elementsCenterX = distance(minX, maxX) / 2;
    const elementsCenterY = distance(minY, maxY) / 2;

    const clientX =
      typeof opts.position === "object"
        ? opts.position.clientX
        : opts.position === "cursor"
        ? this.lastViewportPosition.x
        : this.state.width / 2 + this.state.offsetLeft;
    const clientY =
      typeof opts.position === "object"
        ? opts.position.clientY
        : opts.position === "cursor"
        ? this.lastViewportPosition.y
        : this.state.height / 2 + this.state.offsetTop;

    const { x, y } = viewportCoordsToSceneCoords(
      { clientX, clientY },
      this.state,
    );

    const dx = x - elementsCenterX;
    const dy = y - elementsCenterY;

    const [gridX, gridY] = getGridPoint(dx, dy, this.getEffectiveGridSize());

    const newElements = duplicateElements(
      elements.map((element) => {
        return newElementWith(element, {
          x: element.x + gridX - minX,
          y: element.y + gridY - minY,
        });
      }),
      {
        randomizeSeed: !opts.retainSeed,
      },
    );

    const prevElements = this.scene.getElementsIncludingDeleted();
    const nextElements = [...prevElements, ...newElements];

    syncMovedIndices(nextElements, arrayToMap(newElements));

    const topLayerFrame = this.getTopLayerFrameAtSceneCoords({ x, y });

    if (topLayerFrame) {
      const eligibleElements = filterElementsEligibleAsFrameChildren(
        newElements,
        topLayerFrame,
      );
      addElementsToFrame(nextElements, eligibleElements, topLayerFrame);
    }

    this.scene.replaceAllElements(nextElements);

    newElements.forEach((newElement) => {
      if (isTextElement(newElement) && isBoundToContainer(newElement)) {
        const container = getContainerElement(
          newElement,
          this.scene.getElementsMapIncludingDeleted(),
        );
        redrawTextBoundingBox(
          newElement,
          container,
          this.scene.getElementsMapIncludingDeleted(),
        );
      }
    });

    if (opts.files) {
      this.files = { ...this.files, ...opts.files };
    }

    this.store.shouldCaptureIncrement();

    const nextElementsToSelect =
      excludeElementsInFramesFromSelection(newElements);

    this.setState(
      {
        ...this.state,
        // keep sidebar (presumably the library) open if it's docked and
        // can fit.
        //
        // Note, we should close the sidebar only if we're dropping items
        // from library, not when pasting from clipboard. Alas.
        openSidebar:
          this.state.openSidebar &&
          this.device.editor.canFitSidebar &&
          jotaiStore.get(isSidebarDockedAtom)
            ? this.state.openSidebar
            : null,
        ...selectGroupsForSelectedElements(
          {
            editingGroupId: null,
            selectedElementIds: nextElementsToSelect.reduce(
              (acc: Record<ExcalidrawElement["id"], true>, element) => {
                if (!isBoundToContainer(element)) {
                  acc[element.id] = true;
                }
                return acc;
              },
              {},
            ),
          },
          this.scene.getNonDeletedElements(),
          this.state,
          this,
        ),
      },
      () => {
        if (opts.files) {
          this.addNewImagesToImageCache();
        }
      },
    );
    this.setActiveTool({ type: "selection" });

    if (opts.fitToContent) {
      this.scrollToContent(newElements, {
        fitToContent: true,
      });
    }
  };

  // TODO rewrite this to paste both text & images at the same time if
  // pasted data contains both
  private async addElementsFromMixedContentPaste(
    mixedContent: PastedMixedContent,
    {
      isPlainPaste,
      sceneX,
      sceneY,
    }: { isPlainPaste: boolean; sceneX: number; sceneY: number },
  ) {
    if (
      !isPlainPaste &&
      mixedContent.some((node) => node.type === "imageUrl") &&
      this.isToolSupported("image")
    ) {
      const imageURLs = mixedContent
        .filter((node) => node.type === "imageUrl")
        .map((node) => node.value);
      const responses = await Promise.all(
        imageURLs.map(async (url) => {
          try {
            return { file: await ImageURLToFile(url) };
          } catch (error: any) {
            let errorMessage = error.message;
            if (error.cause === "FETCH_ERROR") {
              errorMessage = t("errors.failedToFetchImage");
            } else if (error.cause === "UNSUPPORTED") {
              errorMessage = t("errors.unsupportedFileType");
            }
            return { errorMessage };
          }
        }),
      );
      let y = sceneY;
      let firstImageYOffsetDone = false;
      const nextSelectedIds: Record<ExcalidrawElement["id"], true> = {};
      for (const response of responses) {
        if (response.file) {
          const imageElement = this.createImageElement({
            sceneX,
            sceneY: y,
          });

          const initializedImageElement = await this.insertImageElement(
            imageElement,
            response.file,
          );
          if (initializedImageElement) {
            // vertically center first image in the batch
            if (!firstImageYOffsetDone) {
              firstImageYOffsetDone = true;
              y -= initializedImageElement.height / 2;
            }
            // hack to reset the `y` coord because we vertically center during
            // insertImageElement
            mutateElement(initializedImageElement, { y }, false);

            y = imageElement.y + imageElement.height + 25;

            nextSelectedIds[imageElement.id] = true;
          }
        }
      }

      this.setState({
        selectedElementIds: makeNextSelectedElementIds(
          nextSelectedIds,
          this.state,
        ),
      });

      const error = responses.find((response) => !!response.errorMessage);
      if (error && error.errorMessage) {
        this.setState({ errorMessage: error.errorMessage });
      }
    } else {
      const textNodes = mixedContent.filter((node) => node.type === "text");
      if (textNodes.length) {
        this.addTextFromPaste(
          textNodes.map((node) => node.value).join("\n\n"),
          isPlainPaste,
        );
      }
    }
  }

  private addTextFromPaste(text: string, isPlainPaste = false) {
    const { x, y } = viewportCoordsToSceneCoords(
      {
        clientX: this.lastViewportPosition.x,
        clientY: this.lastViewportPosition.y,
      },
      this.state,
    );

    const textElementProps = {
      x,
      y,
      strokeColor: this.state.currentItemStrokeColor,
      backgroundColor: this.state.currentItemBackgroundColor,
      fillStyle: this.state.currentItemFillStyle,
      strokeWidth: this.state.currentItemStrokeWidth,
      strokeStyle: this.state.currentItemStrokeStyle,
      roundness: null,
      roughness: this.state.currentItemRoughness,
      opacity: this.state.currentItemOpacity,
      text,
      fontSize: this.state.currentItemFontSize,
      fontFamily: this.state.currentItemFontFamily,
      textAlign: DEFAULT_TEXT_ALIGN,
      verticalAlign: DEFAULT_VERTICAL_ALIGN,
      locked: false,
    };
    const fontString = getFontString({
      fontSize: textElementProps.fontSize,
      fontFamily: textElementProps.fontFamily,
    });
    const lineHeight = getLineHeight(textElementProps.fontFamily);
    const [x1, , x2] = getVisibleSceneBounds(this.state);
    // long texts should not go beyond 800 pixels in width nor should it go below 200 px
    const maxTextWidth = Math.max(Math.min((x2 - x1) * 0.5, 800), 200);
    const LINE_GAP = 10;
    let currentY = y;

    const lines = isPlainPaste ? [text] : text.split("\n");
    const textElements = lines.reduce(
      (acc: ExcalidrawTextElement[], line, idx) => {
        const originalText = normalizeText(line).trim();
        if (originalText.length) {
          const topLayerFrame = this.getTopLayerFrameAtSceneCoords({
            x,
            y: currentY,
          });

          let metrics = measureText(originalText, fontString, lineHeight);
          const isTextUnwrapped = metrics.width > maxTextWidth;

          const text = isTextUnwrapped
            ? wrapText(originalText, fontString, maxTextWidth)
            : originalText;

          metrics = isTextUnwrapped
            ? measureText(text, fontString, lineHeight)
            : metrics;

          const startX = x - metrics.width / 2;
          const startY = currentY - metrics.height / 2;

          const element = newTextElement({
            ...textElementProps,
            x: startX,
            y: startY,
            text,
            originalText,
            lineHeight,
            autoResize: !isTextUnwrapped,
            frameId: topLayerFrame ? topLayerFrame.id : null,
          });
          acc.push(element);
          currentY += element.height + LINE_GAP;
        } else {
          const prevLine = lines[idx - 1]?.trim();
          // add paragraph only if previous line was not empty, IOW don't add
          // more than one empty line
          if (prevLine) {
            currentY +=
              getLineHeightInPx(textElementProps.fontSize, lineHeight) +
              LINE_GAP;
          }
        }

        return acc;
      },
      [],
    );

    if (textElements.length === 0) {
      return;
    }

    this.scene.insertElements(textElements);

    this.setState({
      selectedElementIds: makeNextSelectedElementIds(
        Object.fromEntries(textElements.map((el) => [el.id, true])),
        this.state,
      ),
    });

    if (
      !isPlainPaste &&
      textElements.length > 1 &&
      PLAIN_PASTE_TOAST_SHOWN === false &&
      !this.device.editor.isMobile
    ) {
      this.setToast({
        message: t("toast.pasteAsSingleElement", {
          shortcut: getShortcutKey("CtrlOrCmd+Shift+V"),
        }),
        duration: 5000,
      });
      PLAIN_PASTE_TOAST_SHOWN = true;
    }

    this.store.shouldCaptureIncrement();
  }

  setAppState: React.Component<any, AppState>["setState"] = (
    state,
    callback,
  ) => {
    this.setState(state, callback);
  };

  removePointer = (event: React.PointerEvent<HTMLElement> | PointerEvent) => {
    if (touchTimeout) {
      this.resetContextMenuTimer();
    }

    gesture.pointers.delete(event.pointerId);
  };

  toggleLock = (source: "keyboard" | "ui" = "ui") => {
    if (!this.state.activeTool.locked) {
      trackEvent(
        "toolbar",
        "toggleLock",
        `${source} (${this.device.editor.isMobile ? "mobile" : "desktop"})`,
      );
    }
    this.setState((prevState) => {
      return {
        activeTool: {
          ...prevState.activeTool,
          ...updateActiveTool(
            this.state,
            prevState.activeTool.locked
              ? { type: "selection" }
              : prevState.activeTool,
          ),
          locked: !prevState.activeTool.locked,
        },
      };
    });
  };

  updateFrameRendering = (
    opts:
      | Partial<AppState["frameRendering"]>
      | ((
          prevState: AppState["frameRendering"],
        ) => Partial<AppState["frameRendering"]>),
  ) => {
    this.setState((prevState) => {
      const next =
        typeof opts === "function" ? opts(prevState.frameRendering) : opts;
      return {
        frameRendering: {
          enabled: next?.enabled ?? prevState.frameRendering.enabled,
          clip: next?.clip ?? prevState.frameRendering.clip,
          name: next?.name ?? prevState.frameRendering.name,
          outline: next?.outline ?? prevState.frameRendering.outline,
        },
      };
    });
  };

  togglePenMode = (force: boolean | null) => {
    this.setState((prevState) => {
      return {
        penMode: force ?? !prevState.penMode,
        penDetected: true,
      };
    });
  };

  onHandToolToggle = () => {
    this.actionManager.executeAction(actionToggleHandTool);
  };

  /**
   * Zooms on canvas viewport center
   */
  zoomCanvas = (
    /**
     * Decimal fraction, auto-clamped between MIN_ZOOM and MAX_ZOOM.
     * 1 = 100% zoom, 2 = 200% zoom, 0.5 = 50% zoom
     */
    value: number,
  ) => {
    this.setState({
      ...getStateForZoom(
        {
          viewportX: this.state.width / 2 + this.state.offsetLeft,
          viewportY: this.state.height / 2 + this.state.offsetTop,
          nextZoom: getNormalizedZoom(value),
        },
        this.state,
      ),
    });
  };

  private cancelInProgressAnimation: (() => void) | null = null;

  scrollToContent = (
    target:
      | ExcalidrawElement
      | readonly ExcalidrawElement[] = this.scene.getNonDeletedElements(),
    opts?:
      | {
          fitToContent?: boolean;
          fitToViewport?: never;
          viewportZoomFactor?: number;
          animate?: boolean;
          duration?: number;
        }
      | {
          fitToContent?: never;
          fitToViewport?: boolean;
          /** when fitToViewport=true, how much screen should the content cover,
           * between 0.1 (10%) and 1 (100%)
           */
          viewportZoomFactor?: number;
          animate?: boolean;
          duration?: number;
        },
  ) => {
    this.cancelInProgressAnimation?.();

    // convert provided target into ExcalidrawElement[] if necessary
    const targetElements = Array.isArray(target) ? target : [target];

    let zoom = this.state.zoom;
    let scrollX = this.state.scrollX;
    let scrollY = this.state.scrollY;

    if (opts?.fitToContent || opts?.fitToViewport) {
      const { appState } = zoomToFit({
        targetElements,
        appState: this.state,
        fitToViewport: !!opts?.fitToViewport,
        viewportZoomFactor: opts?.viewportZoomFactor,
      });
      zoom = appState.zoom;
      scrollX = appState.scrollX;
      scrollY = appState.scrollY;
    } else {
      // compute only the viewport location, without any zoom adjustment
      const scroll = calculateScrollCenter(targetElements, this.state);
      scrollX = scroll.scrollX;
      scrollY = scroll.scrollY;
    }

    // when animating, we use RequestAnimationFrame to prevent the animation
    // from slowing down other processes
    if (opts?.animate) {
      const origScrollX = this.state.scrollX;
      const origScrollY = this.state.scrollY;
      const origZoom = this.state.zoom.value;

      const cancel = easeToValuesRAF({
        fromValues: {
          scrollX: origScrollX,
          scrollY: origScrollY,
          zoom: origZoom,
        },
        toValues: { scrollX, scrollY, zoom: zoom.value },
        interpolateValue: (from, to, progress, key) => {
          // for zoom, use different easing
          if (key === "zoom") {
            return from * Math.pow(to / from, easeOut(progress));
          }
          // handle using default
          return undefined;
        },
        onStep: ({ scrollX, scrollY, zoom }) => {
          this.setState({
            scrollX,
            scrollY,
            zoom: { value: zoom },
          });
        },
        onStart: () => {
          this.setState({ shouldCacheIgnoreZoom: true });
        },
        onEnd: () => {
          this.setState({ shouldCacheIgnoreZoom: false });
        },
        onCancel: () => {
          this.setState({ shouldCacheIgnoreZoom: false });
        },
        duration: opts?.duration ?? 500,
      });

      this.cancelInProgressAnimation = () => {
        cancel();
        this.cancelInProgressAnimation = null;
      };
    } else {
      this.setState({ scrollX, scrollY, zoom });
    }
  };

  private maybeUnfollowRemoteUser = () => {
    if (this.state.userToFollow) {
      this.setState({ userToFollow: null });
    }
  };

  /** use when changing scrollX/scrollY/zoom based on user interaction */
  private translateCanvas: React.Component<any, AppState>["setState"] = (
    state,
  ) => {
    this.cancelInProgressAnimation?.();
    this.maybeUnfollowRemoteUser();
    this.setState(state);
  };

  setToast = (
    toast: {
      message: string;
      closable?: boolean;
      duration?: number;
    } | null,
  ) => {
    this.setState({ toast });
  };

  restoreFileFromShare = async () => {
    try {
      const webShareTargetCache = await caches.open("web-share-target");

      const response = await webShareTargetCache.match("shared-file");
      if (response) {
        const blob = await response.blob();
        const file = new File([blob], blob.name || "", { type: blob.type });
        this.loadFileToCanvas(file, null);
        await webShareTargetCache.delete("shared-file");
        window.history.replaceState(null, APP_NAME, window.location.pathname);
      }
    } catch (error: any) {
      this.setState({ errorMessage: error.message });
    }
  };

  /** adds supplied files to existing files in the appState */
  public addFiles: ExcalidrawImperativeAPI["addFiles"] = withBatchedUpdates(
    (files) => {
      const filesMap = files.reduce((acc, fileData) => {
        acc.set(fileData.id, fileData);
        return acc;
      }, new Map<FileId, BinaryFileData>());

      this.files = { ...this.files, ...Object.fromEntries(filesMap) };

      this.scene.getNonDeletedElements().forEach((element) => {
        if (
          isInitializedImageElement(element) &&
          filesMap.has(element.fileId)
        ) {
          this.imageCache.delete(element.fileId);
          ShapeCache.delete(element);
        }
      });
      this.scene.triggerUpdate();

      this.addNewImagesToImageCache();
    },
  );

  public updateScene = withBatchedUpdates(
    <K extends keyof AppState>(sceneData: {
      elements?: SceneData["elements"];
      appState?: Pick<AppState, K> | null;
      collaborators?: SceneData["collaborators"];
      /** @default StoreAction.NONE */
      storeAction?: SceneData["storeAction"];
    }) => {
      const nextElements = syncInvalidIndices(sceneData.elements ?? []);

      if (sceneData.storeAction && sceneData.storeAction !== StoreAction.NONE) {
        const prevCommittedAppState = this.store.snapshot.appState;
        const prevCommittedElements = this.store.snapshot.elements;

        const nextCommittedAppState = sceneData.appState
          ? Object.assign({}, prevCommittedAppState, sceneData.appState) // new instance, with partial appstate applied to previously captured one, including hidden prop inside `prevCommittedAppState`
          : prevCommittedAppState;

        const nextCommittedElements = sceneData.elements
          ? this.store.filterUncomittedElements(
              this.scene.getElementsMapIncludingDeleted(), // Only used to detect uncomitted local elements
              arrayToMap(nextElements), // We expect all (already reconciled) elements
            )
          : prevCommittedElements;

        // WARN: store action always performs deep clone of changed elements, for ephemeral remote updates (i.e. remote dragging, resizing, drawing) we might consider doing something smarter
        // do NOT schedule store actions (execute after re-render), as it might cause unexpected concurrency issues if not handled well
        if (sceneData.storeAction === StoreAction.CAPTURE) {
          this.store.captureIncrement(
            nextCommittedElements,
            nextCommittedAppState,
          );
        } else if (sceneData.storeAction === StoreAction.UPDATE) {
          this.store.updateSnapshot(
            nextCommittedElements,
            nextCommittedAppState,
          );
        }
      }

      if (sceneData.appState) {
        this.setState(sceneData.appState);
      }

      if (sceneData.elements) {
        this.scene.replaceAllElements(nextElements);
      }

      if (sceneData.collaborators) {
        this.setState({ collaborators: sceneData.collaborators });
      }
    },
  );

  private triggerRender = (
    /** force always re-renders canvas even if no change */
    force?: boolean,
  ) => {
    if (force === true) {
      this.scene.triggerUpdate();
    } else {
      this.setState({});
    }
  };

  /**
   * @returns whether the menu was toggled on or off
   */
  public toggleSidebar = ({
    name,
    tab,
    force,
  }: {
    name: SidebarName | null;
    tab?: SidebarTabName;
    force?: boolean;
  }): boolean => {
    let nextName;
    if (force === undefined) {
      nextName =
        this.state.openSidebar?.name === name &&
        this.state.openSidebar?.tab === tab
          ? null
          : name;
    } else {
      nextName = force ? name : null;
    }

    const nextState: AppState["openSidebar"] = nextName
      ? { name: nextName }
      : null;
    if (nextState && tab) {
      nextState.tab = tab;
    }

    this.setState({ openSidebar: nextState });

    return !!nextName;
  };

  private updateCurrentCursorPosition = withBatchedUpdates(
    (event: MouseEvent) => {
      this.lastViewportPosition.x = event.clientX;
      this.lastViewportPosition.y = event.clientY;
    },
  );

  public getEditorUIOffsets = (): {
    top: number;
    right: number;
    bottom: number;
    left: number;
  } => {
    const toolbarBottom =
      this.excalidrawContainerRef?.current
        ?.querySelector(".App-toolbar")
        ?.getBoundingClientRect()?.bottom ?? 0;
    const sidebarWidth = Math.max(
      this.excalidrawContainerRef?.current
        ?.querySelector(".default-sidebar")
        ?.getBoundingClientRect()?.width ?? 0,
    );
    const propertiesPanelWidth = Math.max(
      this.excalidrawContainerRef?.current
        ?.querySelector(".App-menu__left")
        ?.getBoundingClientRect()?.width ?? 0,
      0,
    );

    return getLanguage().rtl
      ? {
          top: toolbarBottom,
          right: propertiesPanelWidth,
          bottom: 0,
          left: sidebarWidth,
        }
      : {
          top: toolbarBottom,
          right: sidebarWidth,
          bottom: 0,
          left: propertiesPanelWidth,
        };
  };

  // Input handling
  private onKeyDown = withBatchedUpdates(
    (event: React.KeyboardEvent | KeyboardEvent) => {
      // normalize `event.key` when CapsLock is pressed #2372

      if (
        "Proxy" in window &&
        ((!event.shiftKey && /^[A-Z]$/.test(event.key)) ||
          (event.shiftKey && /^[a-z]$/.test(event.key)))
      ) {
        event = new Proxy(event, {
          get(ev: any, prop) {
            const value = ev[prop];
            if (typeof value === "function") {
              // fix for Proxies hijacking `this`
              return value.bind(ev);
            }
            return prop === "key"
              ? // CapsLock inverts capitalization based on ShiftKey, so invert
                // it back
                event.shiftKey
                ? ev.key.toUpperCase()
                : ev.key.toLowerCase()
              : value;
          },
        });
      }

      if (!isInputLike(event.target)) {
        if (
          event.key === KEYS.ESCAPE &&
          this.flowChartCreator.isCreatingChart
        ) {
          this.flowChartCreator.clear();
          this.triggerRender(true);
          return;
        }

        const arrowKeyPressed = isArrowKey(event.key);

        if (event[KEYS.CTRL_OR_CMD] && arrowKeyPressed && !event.shiftKey) {
          event.preventDefault();

          const selectedElements = getSelectedElements(
            this.scene.getNonDeletedElementsMap(),
            this.state,
          );

          if (
            selectedElements.length === 1 &&
            isFlowchartNodeElement(selectedElements[0])
          ) {
            this.flowChartCreator.createNodes(
              selectedElements[0],
              this.scene.getNonDeletedElementsMap(),
              this.state,
              getLinkDirectionFromKey(event.key),
            );
          }

          if (
            this.flowChartCreator.pendingNodes?.length &&
            !isElementCompletelyInViewport(
              this.flowChartCreator.pendingNodes,
              this.canvas.width / window.devicePixelRatio,
              this.canvas.height / window.devicePixelRatio,
              {
                offsetLeft: this.state.offsetLeft,
                offsetTop: this.state.offsetTop,
                scrollX: this.state.scrollX,
                scrollY: this.state.scrollY,
                zoom: this.state.zoom,
              },
              this.scene.getNonDeletedElementsMap(),
              this.getEditorUIOffsets(),
            )
          ) {
            this.scrollToContent(this.flowChartCreator.pendingNodes, {
              animate: true,
              duration: 300,
              fitToContent: true,
              viewportZoomFactor: 0.8,
            });
          }

          return;
        }

        if (event.altKey) {
          const selectedElements = getSelectedElements(
            this.scene.getNonDeletedElementsMap(),
            this.state,
          );

          if (selectedElements.length === 1 && arrowKeyPressed) {
            event.preventDefault();

            const nextId = this.flowChartNavigator.exploreByDirection(
              selectedElements[0],
              this.scene.getNonDeletedElementsMap(),
              getLinkDirectionFromKey(event.key),
            );

            if (nextId) {
              this.setState((prevState) => ({
                selectedElementIds: makeNextSelectedElementIds(
                  {
                    [nextId]: true,
                  },
                  prevState,
                ),
              }));

              const nextNode = this.scene
                .getNonDeletedElementsMap()
                .get(nextId);

              if (
                nextNode &&
                !isElementCompletelyInViewport(
                  [nextNode],
                  this.canvas.width / window.devicePixelRatio,
                  this.canvas.height / window.devicePixelRatio,
                  {
                    offsetLeft: this.state.offsetLeft,
                    offsetTop: this.state.offsetTop,
                    scrollX: this.state.scrollX,
                    scrollY: this.state.scrollY,
                    zoom: this.state.zoom,
                  },
                  this.scene.getNonDeletedElementsMap(),
                  this.getEditorUIOffsets(),
                )
              ) {
                this.scrollToContent(nextNode, {
                  animate: true,
                  duration: 300,
                });
              }
            }
            return;
          }
        }
      }

      if (
        event[KEYS.CTRL_OR_CMD] &&
        event.key === KEYS.P &&
        !event.shiftKey &&
        !event.altKey
      ) {
        this.setToast({
          message: t("commandPalette.shortcutHint", {
            shortcut: getShortcutFromShortcutName("commandPalette"),
          }),
        });
        event.preventDefault();
        return;
      }

      if (event[KEYS.CTRL_OR_CMD] && event.key === KEYS.F) {
        event.preventDefault();

        if (this.state.openSidebar?.name !== "search") {
          this.setState({
            openSidebar: {
              name: SEARCH_SIDEBAR.name,
            },
          });
        }
        return;
      }

      if (event[KEYS.CTRL_OR_CMD] && event.key.toLowerCase() === KEYS.V) {
        IS_PLAIN_PASTE = event.shiftKey;
        clearTimeout(IS_PLAIN_PASTE_TIMER);
        // reset (100ms to be safe that we it runs after the ensuing
        // paste event). Though, technically unnecessary to reset since we
        // (re)set the flag before each paste event.
        IS_PLAIN_PASTE_TIMER = window.setTimeout(() => {
          IS_PLAIN_PASTE = false;
        }, 100);
      }

      // prevent browser zoom in input fields
      if (event[KEYS.CTRL_OR_CMD] && isWritableElement(event.target)) {
        if (event.code === CODES.MINUS || event.code === CODES.EQUAL) {
          event.preventDefault();
          return;
        }
      }

      // bail if
      if (
        // inside an input
        (isWritableElement(event.target) &&
          // unless pressing escape (finalize action)
          event.key !== KEYS.ESCAPE) ||
        // or unless using arrows (to move between buttons)
        (isArrowKey(event.key) && isInputLike(event.target))
      ) {
        return;
      }

      if (event.key === KEYS.QUESTION_MARK) {
        this.setState({
          openDialog: { name: "help" },
        });
        return;
      } else if (
        event.key.toLowerCase() === KEYS.E &&
        event.shiftKey &&
        event[KEYS.CTRL_OR_CMD]
      ) {
        event.preventDefault();
        this.setState({ openDialog: { name: "imageExport" } });
        return;
      }

      if (event.key === KEYS.PAGE_UP || event.key === KEYS.PAGE_DOWN) {
        let offset =
          (event.shiftKey ? this.state.width : this.state.height) /
          this.state.zoom.value;
        if (event.key === KEYS.PAGE_DOWN) {
          offset = -offset;
        }
        if (event.shiftKey) {
          this.translateCanvas((state) => ({
            scrollX: state.scrollX + offset,
          }));
        } else {
          this.translateCanvas((state) => ({
            scrollY: state.scrollY + offset,
          }));
        }
      }

      if (this.actionManager.handleKeyDown(event)) {
        return;
      }

      if (this.state.viewModeEnabled) {
        return;
      }

      if (event[KEYS.CTRL_OR_CMD] && this.state.isBindingEnabled) {
        this.setState({ isBindingEnabled: false });
      }

      if (isArrowKey(event.key)) {
        let selectedElements = this.scene.getSelectedElements({
          selectedElementIds: this.state.selectedElementIds,
          includeBoundTextElement: true,
          includeElementsInFrames: true,
        });

        const elbowArrow = selectedElements.find(isElbowArrow) as
          | ExcalidrawArrowElement
          | undefined;

        const arrowIdsToRemove = new Set<string>();

        selectedElements
          .filter(isElbowArrow)
          .filter((arrow) => {
            const startElementNotInSelection =
              arrow.startBinding &&
              !selectedElements.some(
                (el) => el.id === arrow.startBinding?.elementId,
              );
            const endElementNotInSelection =
              arrow.endBinding &&
              !selectedElements.some(
                (el) => el.id === arrow.endBinding?.elementId,
              );
            return startElementNotInSelection || endElementNotInSelection;
          })
          .forEach((arrow) => arrowIdsToRemove.add(arrow.id));

        selectedElements = selectedElements.filter(
          (el) => !arrowIdsToRemove.has(el.id),
        );

        const step =
          (this.getEffectiveGridSize() &&
            (event.shiftKey
              ? ELEMENT_TRANSLATE_AMOUNT
              : this.getEffectiveGridSize())) ||
          (event.shiftKey
            ? ELEMENT_SHIFT_TRANSLATE_AMOUNT
            : ELEMENT_TRANSLATE_AMOUNT);

        let offsetX = 0;
        let offsetY = 0;

        if (event.key === KEYS.ARROW_LEFT) {
          offsetX = -step;
        } else if (event.key === KEYS.ARROW_RIGHT) {
          offsetX = step;
        } else if (event.key === KEYS.ARROW_UP) {
          offsetY = -step;
        } else if (event.key === KEYS.ARROW_DOWN) {
          offsetY = step;
        }

        selectedElements.forEach((element) => {
          mutateElement(element, {
            x: element.x + offsetX,
            y: element.y + offsetY,
          });

          updateBoundElements(element, this.scene.getNonDeletedElementsMap(), {
            simultaneouslyUpdated: selectedElements,
          });
        });

        this.setState({
          suggestedBindings: getSuggestedBindingsForArrows(
            selectedElements.filter(
              (element) => element.id !== elbowArrow?.id || step !== 0,
            ),
            this.scene.getNonDeletedElementsMap(),
          ),
        });

        event.preventDefault();
      } else if (event.key === KEYS.ENTER) {
        const selectedElements = this.scene.getSelectedElements(this.state);
        if (selectedElements.length === 1) {
          const selectedElement = selectedElements[0];
          if (event[KEYS.CTRL_OR_CMD]) {
            if (isLinearElement(selectedElement)) {
              if (
                !this.state.editingLinearElement ||
                this.state.editingLinearElement.elementId !==
                  selectedElements[0].id
              ) {
                this.store.shouldCaptureIncrement();
                if (!isElbowArrow(selectedElement)) {
                  this.setState({
                    editingLinearElement: new LinearElementEditor(
                      selectedElement,
                    ),
                  });
                }
              }
            }
          } else if (
            isTextElement(selectedElement) ||
            isValidTextContainer(selectedElement)
          ) {
            let container;
            if (!isTextElement(selectedElement)) {
              container = selectedElement as ExcalidrawTextContainer;
            }
            const midPoint = getContainerCenter(
              selectedElement,
              this.state,
              this.scene.getNonDeletedElementsMap(),
            );
            const sceneX = midPoint.x;
            const sceneY = midPoint.y;
            this.startTextEditing({
              sceneX,
              sceneY,
              container,
            });
            event.preventDefault();
            return;
          } else if (isFrameLikeElement(selectedElement)) {
            this.setState({
              editingFrame: selectedElement.id,
            });
          }
        }
      } else if (
        !event.ctrlKey &&
        !event.altKey &&
        !event.metaKey &&
        !this.state.newElement &&
        !this.state.selectionElement &&
        !this.state.selectedElementsAreBeingDragged
      ) {
        const shape = findShapeByKey(event.key);
        if (shape) {
          if (this.state.activeTool.type !== shape) {
            trackEvent(
              "toolbar",
              shape,
              `keyboard (${
                this.device.editor.isMobile ? "mobile" : "desktop"
              })`,
            );
          }
          if (shape === "arrow" && this.state.activeTool.type === "arrow") {
            this.setState((prevState) => ({
              currentItemArrowType:
                prevState.currentItemArrowType === ARROW_TYPE.sharp
                  ? ARROW_TYPE.round
                  : prevState.currentItemArrowType === ARROW_TYPE.round
                  ? ARROW_TYPE.elbow
                  : ARROW_TYPE.sharp,
            }));
          }
          this.setActiveTool({ type: shape });
          event.stopPropagation();
        } else if (event.key === KEYS.Q) {
          this.toggleLock("keyboard");
          event.stopPropagation();
        }
      }
      if (event.key === KEYS.SPACE && gesture.pointers.size === 0) {
        isHoldingSpace = true;
        setCursor(this.interactiveCanvas, CURSOR_TYPE.GRAB);
        event.preventDefault();
      }

      if (
        (event.key === KEYS.G || event.key === KEYS.S) &&
        !event.altKey &&
        !event[KEYS.CTRL_OR_CMD]
      ) {
        const selectedElements = this.scene.getSelectedElements(this.state);
        if (
          this.state.activeTool.type === "selection" &&
          !selectedElements.length
        ) {
          return;
        }

        if (
          event.key === KEYS.G &&
          (hasBackground(this.state.activeTool.type) ||
            selectedElements.some((element) => hasBackground(element.type)))
        ) {
          this.setState({ openPopup: "elementBackground" });
          event.stopPropagation();
        }
        if (event.key === KEYS.S) {
          this.setState({ openPopup: "elementStroke" });
          event.stopPropagation();
        }
      }

      if (
        !event[KEYS.CTRL_OR_CMD] &&
        event.shiftKey &&
        event.key.toLowerCase() === KEYS.F
      ) {
        const selectedElements = this.scene.getSelectedElements(this.state);

        if (
          this.state.activeTool.type === "selection" &&
          !selectedElements.length
        ) {
          return;
        }

        if (
          this.state.activeTool.type === "text" ||
          selectedElements.find(
            (element) =>
              isTextElement(element) ||
              getBoundTextElement(
                element,
                this.scene.getNonDeletedElementsMap(),
              ),
          )
        ) {
          event.preventDefault();
          this.setState({ openPopup: "fontFamily" });
        }
      }

      if (event.key === KEYS.K && !event.altKey && !event[KEYS.CTRL_OR_CMD]) {
        if (this.state.activeTool.type === "laser") {
          this.setActiveTool({ type: "selection" });
        } else {
          this.setActiveTool({ type: "laser" });
        }
        return;
      }

      if (
        event[KEYS.CTRL_OR_CMD] &&
        (event.key === KEYS.BACKSPACE || event.key === KEYS.DELETE)
      ) {
        jotaiStore.set(activeConfirmDialogAtom, "clearCanvas");
      }

      // eye dropper
      // -----------------------------------------------------------------------
      const lowerCased = event.key.toLocaleLowerCase();
      const isPickingStroke = lowerCased === KEYS.S && event.shiftKey;
      const isPickingBackground =
        event.key === KEYS.I || (lowerCased === KEYS.G && event.shiftKey);

      if (isPickingStroke || isPickingBackground) {
        this.openEyeDropper({
          type: isPickingStroke ? "stroke" : "background",
        });
      }
      // -----------------------------------------------------------------------
    },
  );

  private onKeyUp = withBatchedUpdates((event: KeyboardEvent) => {
    if (event.key === KEYS.SPACE) {
      if (this.state.viewModeEnabled) {
        setCursor(this.interactiveCanvas, CURSOR_TYPE.GRAB);
      } else if (this.state.activeTool.type === "selection") {
        resetCursor(this.interactiveCanvas);
      } else {
        setCursorForShape(this.interactiveCanvas, this.state);
        this.setState({
          selectedElementIds: makeNextSelectedElementIds({}, this.state),
          selectedGroupIds: {},
          editingGroupId: null,
          activeEmbeddable: null,
        });
      }
      isHoldingSpace = false;
    }
    if (!event[KEYS.CTRL_OR_CMD] && !this.state.isBindingEnabled) {
      this.setState({ isBindingEnabled: true });
    }
    if (isArrowKey(event.key)) {
      bindOrUnbindLinearElements(
        this.scene.getSelectedElements(this.state).filter(isLinearElement),
        this.scene.getNonDeletedElementsMap(),
        this.scene.getNonDeletedElements(),
        this.scene,
        isBindingEnabled(this.state),
        this.state.selectedLinearElement?.selectedPointsIndices ?? [],
      );
      this.setState({ suggestedBindings: [] });
    }

    if (!event.altKey) {
      if (this.flowChartNavigator.isExploring) {
        this.flowChartNavigator.clear();
        this.syncActionResult({ storeAction: StoreAction.CAPTURE });
      }
    }

    if (!event[KEYS.CTRL_OR_CMD]) {
      if (this.flowChartCreator.isCreatingChart) {
        if (this.flowChartCreator.pendingNodes?.length) {
          this.scene.insertElements(this.flowChartCreator.pendingNodes);
        }

        const firstNode = this.flowChartCreator.pendingNodes?.[0];

        if (firstNode) {
          this.setState((prevState) => ({
            selectedElementIds: makeNextSelectedElementIds(
              {
                [firstNode.id]: true,
              },
              prevState,
            ),
          }));

          if (
            !isElementCompletelyInViewport(
              [firstNode],
              this.canvas.width / window.devicePixelRatio,
              this.canvas.height / window.devicePixelRatio,
              {
                offsetLeft: this.state.offsetLeft,
                offsetTop: this.state.offsetTop,
                scrollX: this.state.scrollX,
                scrollY: this.state.scrollY,
                zoom: this.state.zoom,
              },
              this.scene.getNonDeletedElementsMap(),
              this.getEditorUIOffsets(),
            )
          ) {
            this.scrollToContent(firstNode, {
              animate: true,
              duration: 300,
            });
          }
        }

        this.flowChartCreator.clear();
        this.syncActionResult({ storeAction: StoreAction.CAPTURE });
      }
    }
  });

  // We purposely widen the `tool` type so this helper can be called with
  // any tool without having to type check it
  private isToolSupported = <T extends ToolType | "custom">(tool: T) => {
    return (
      this.props.UIOptions.tools?.[
        tool as Extract<T, keyof AppProps["UIOptions"]["tools"]>
      ] !== false
    );
  };

  setActiveTool = (
    tool: (
      | (
          | { type: Exclude<ToolType, "image"> }
          | {
              type: Extract<ToolType, "image">;
              insertOnCanvasDirectly?: boolean;
            }
        )
      | { type: "custom"; customType: string }
    ) & { locked?: boolean },
  ) => {
    if (!this.isToolSupported(tool.type)) {
      console.warn(
        `"${tool.type}" tool is disabled via "UIOptions.canvasActions.tools.${tool.type}"`,
      );
      return;
    }

    const nextActiveTool = updateActiveTool(this.state, tool);
    if (nextActiveTool.type === "hand") {
      setCursor(this.interactiveCanvas, CURSOR_TYPE.GRAB);
    } else if (!isHoldingSpace) {
      setCursorForShape(this.interactiveCanvas, this.state);
    }
    if (isToolIcon(document.activeElement)) {
      this.focusContainer();
    }
    if (!isLinearElementType(nextActiveTool.type)) {
      this.setState({ suggestedBindings: [] });
    }
    if (nextActiveTool.type === "image") {
      this.onImageAction({
        insertOnCanvasDirectly:
          (tool.type === "image" && tool.insertOnCanvasDirectly) ?? false,
      });
    }

    this.setState((prevState) => {
      const commonResets = {
        snapLines: prevState.snapLines.length ? [] : prevState.snapLines,
        originSnapOffset: null,
        activeEmbeddable: null,
      } as const;

      if (nextActiveTool.type === "freedraw") {
        this.store.shouldCaptureIncrement();
      }

      if (nextActiveTool.type !== "selection") {
        return {
          ...prevState,
          activeTool: nextActiveTool,
          selectedElementIds: makeNextSelectedElementIds({}, prevState),
          selectedGroupIds: makeNextSelectedElementIds({}, prevState),
          editingGroupId: null,
          multiElement: null,
          ...commonResets,
        };
      }
      return {
        ...prevState,
        activeTool: nextActiveTool,
        ...commonResets,
      };
    });
  };

  setOpenDialog = (dialogType: AppState["openDialog"]) => {
    this.setState({ openDialog: dialogType });
  };

  private setCursor = (cursor: string) => {
    setCursor(this.interactiveCanvas, cursor);
  };

  private resetCursor = () => {
    resetCursor(this.interactiveCanvas);
  };
  /**
   * returns whether user is making a gesture with >= 2 fingers (points)
   * on o touch screen (not on a trackpad). Currently only relates to Darwin
   * (iOS/iPadOS,MacOS), but may work on other devices in the future if
   * GestureEvent is standardized.
   */
  private isTouchScreenMultiTouchGesture = () => {
    // we don't want to deselect when using trackpad, and multi-point gestures
    // only work on touch screens, so checking for >= pointers means we're on a
    // touchscreen
    return gesture.pointers.size >= 2;
  };

  public getName = () => {
    return (
      this.state.name ||
      this.props.name ||
      `${t("labels.untitled")}-${getDateTime()}`
    );
  };

  // fires only on Safari
  private onGestureStart = withBatchedUpdates((event: GestureEvent) => {
    event.preventDefault();

    // we only want to deselect on touch screens because user may have selected
    // elements by mistake while zooming
    if (this.isTouchScreenMultiTouchGesture()) {
      this.setState({
        selectedElementIds: makeNextSelectedElementIds({}, this.state),
        activeEmbeddable: null,
      });
    }
    gesture.initialScale = this.state.zoom.value;
  });

  // fires only on Safari
  private onGestureChange = withBatchedUpdates((event: GestureEvent) => {
    event.preventDefault();

    // onGestureChange only has zoom factor but not the center.
    // If we're on iPad or iPhone, then we recognize multi-touch and will
    // zoom in at the right location in the touchmove handler
    // (handleCanvasPointerMove).
    //
    // On Macbook trackpad, we don't have those events so will zoom in at the
    // current location instead.
    //
    // As such, bail from this handler on touch devices.
    if (this.isTouchScreenMultiTouchGesture()) {
      return;
    }

    const initialScale = gesture.initialScale;
    if (initialScale) {
      this.setState((state) => ({
        ...getStateForZoom(
          {
            viewportX: this.lastViewportPosition.x,
            viewportY: this.lastViewportPosition.y,
            nextZoom: getNormalizedZoom(initialScale * event.scale),
          },
          state,
        ),
      }));
    }
  });

  // fires only on Safari
  private onGestureEnd = withBatchedUpdates((event: GestureEvent) => {
    event.preventDefault();
    // reselect elements only on touch screens (see onGestureStart)
    if (this.isTouchScreenMultiTouchGesture()) {
      this.setState({
        previousSelectedElementIds: {},
        selectedElementIds: makeNextSelectedElementIds(
          this.state.previousSelectedElementIds,
          this.state,
        ),
      });
    }
    gesture.initialScale = null;
  });

  private handleTextWysiwyg(
    element: ExcalidrawTextElement,
    {
      isExistingElement = false,
    }: {
      isExistingElement?: boolean;
    },
  ) {
    const elementsMap = this.scene.getElementsMapIncludingDeleted();

    const updateElement = (nextOriginalText: string, isDeleted: boolean) => {
      this.scene.replaceAllElements([
        // Not sure why we include deleted elements as well hence using deleted elements map
        ...this.scene.getElementsIncludingDeleted().map((_element) => {
          if (_element.id === element.id && isTextElement(_element)) {
            return newElementWith(_element, {
              originalText: nextOriginalText,
              isDeleted: isDeleted ?? _element.isDeleted,
              // returns (wrapped) text and new dimensions
              ...refreshTextDimensions(
                _element,
                getContainerElement(_element, elementsMap),
                elementsMap,
                nextOriginalText,
              ),
            });
          }
          return _element;
        }),
      ]);
    };

    textWysiwyg({
      id: element.id,
      canvas: this.canvas,
      getViewportCoords: (x, y) => {
        const { x: viewportX, y: viewportY } = sceneCoordsToViewportCoords(
          {
            sceneX: x,
            sceneY: y,
          },
          this.state,
        );
        return [
          viewportX - this.state.offsetLeft,
          viewportY - this.state.offsetTop,
        ];
      },
      onChange: withBatchedUpdates((nextOriginalText) => {
        updateElement(nextOriginalText, false);
        if (isNonDeletedElement(element)) {
          updateBoundElements(element, this.scene.getNonDeletedElementsMap());
        }
      }),
      onSubmit: withBatchedUpdates(({ viaKeyboard, nextOriginalText }) => {
        const isDeleted = !nextOriginalText.trim();
        updateElement(nextOriginalText, isDeleted);
        // select the created text element only if submitting via keyboard
        // (when submitting via click it should act as signal to deselect)
        if (!isDeleted && viaKeyboard) {
          const elementIdToSelect = element.containerId
            ? element.containerId
            : element.id;

          // needed to ensure state is updated before "finalize" action
          // that's invoked on keyboard-submit as well
          // TODO either move this into finalize as well, or handle all state
          // updates in one place, skipping finalize action
          flushSync(() => {
            this.setState((prevState) => ({
              selectedElementIds: makeNextSelectedElementIds(
                {
                  ...prevState.selectedElementIds,
                  [elementIdToSelect]: true,
                },
                prevState,
              ),
            }));
          });
        }
        if (isDeleted) {
          fixBindingsAfterDeletion(this.scene.getNonDeletedElements(), [
            element,
          ]);
        }
        if (!isDeleted || isExistingElement) {
          this.store.shouldCaptureIncrement();
        }

        this.setState({
          newElement: null,
          editingTextElement: null,
        });
        if (this.state.activeTool.locked) {
          setCursorForShape(this.interactiveCanvas, this.state);
        }

        this.focusContainer();
      }),
      element,
      excalidrawContainer: this.excalidrawContainerRef.current,
      app: this,
      // when text is selected, it's hard (at least on iOS) to re-position the
      // caret (i.e. deselect). There's not much use for always selecting
      // the text on edit anyway (and users can select-all from contextmenu
      // if needed)
      autoSelect: !this.device.isTouchScreen,
    });
    // deselect all other elements when inserting text
    this.deselectElements();

    // do an initial update to re-initialize element position since we were
    // modifying element's x/y for sake of editor (case: syncing to remote)
    updateElement(element.originalText, false);
  }

  private deselectElements() {
    this.setState({
      selectedElementIds: makeNextSelectedElementIds({}, this.state),
      selectedGroupIds: {},
      editingGroupId: null,
      activeEmbeddable: null,
    });
  }

  private getTextElementAtPosition(
    x: number,
    y: number,
  ): NonDeleted<ExcalidrawTextElement> | null {
    const element = this.getElementAtPosition(x, y, {
      includeBoundTextElement: true,
    });
    if (element && isTextElement(element) && !element.isDeleted) {
      return element;
    }
    return null;
  }

  private getElementAtPosition(
    x: number,
    y: number,
    opts?: {
      preferSelected?: boolean;
      includeBoundTextElement?: boolean;
      includeLockedElements?: boolean;
    },
  ): NonDeleted<ExcalidrawElement> | null {
    const allHitElements = this.getElementsAtPosition(
      x,
      y,
      opts?.includeBoundTextElement,
      opts?.includeLockedElements,
    );

    if (allHitElements.length > 1) {
      if (opts?.preferSelected) {
        for (let index = allHitElements.length - 1; index > -1; index--) {
          if (this.state.selectedElementIds[allHitElements[index].id]) {
            return allHitElements[index];
          }
        }
      }
      const elementWithHighestZIndex =
        allHitElements[allHitElements.length - 1];

      // If we're hitting element with highest z-index only on its bounding box
      // while also hitting other element figure, the latter should be considered.
      return hitElementItself({
        x,
        y,
        element: elementWithHighestZIndex,
        shape: getElementShape(
          elementWithHighestZIndex,
          this.scene.getNonDeletedElementsMap(),
        ),
        // when overlapping, we would like to be more precise
        // this also avoids the need to update past tests
        threshold: this.getElementHitThreshold() / 2,
        frameNameBound: isFrameLikeElement(elementWithHighestZIndex)
          ? this.frameNameBoundsCache.get(elementWithHighestZIndex)
          : null,
      })
        ? elementWithHighestZIndex
        : allHitElements[allHitElements.length - 2];
    }
    if (allHitElements.length === 1) {
      return allHitElements[0];
    }

    return null;
  }

  private getElementsAtPosition(
    x: number,
    y: number,
    includeBoundTextElement: boolean = false,
    includeLockedElements: boolean = false,
  ): NonDeleted<ExcalidrawElement>[] {
    const iframeLikes: Ordered<ExcalidrawIframeElement>[] = [];

    const elementsMap = this.scene.getNonDeletedElementsMap();

    const elements = (
      includeBoundTextElement && includeLockedElements
        ? this.scene.getNonDeletedElements()
        : this.scene
            .getNonDeletedElements()
            .filter(
              (element) =>
                (includeLockedElements || !element.locked) &&
                (includeBoundTextElement ||
                  !(isTextElement(element) && element.containerId)),
            )
    )
      .filter((el) => this.hitElement(x, y, el))
      .filter((element) => {
        // hitting a frame's element from outside the frame is not considered a hit
        const containingFrame = getContainingFrame(element, elementsMap);
        return containingFrame &&
          this.state.frameRendering.enabled &&
          this.state.frameRendering.clip
          ? isCursorInFrame({ x, y }, containingFrame, elementsMap)
          : true;
      })
      .filter((el) => {
        // The parameter elements comes ordered from lower z-index to higher.
        // We want to preserve that order on the returned array.
        // Exception being embeddables which should be on top of everything else in
        // terms of hit testing.
        if (isIframeElement(el)) {
          iframeLikes.push(el);
          return false;
        }
        return true;
      })
      .concat(iframeLikes) as NonDeleted<ExcalidrawElement>[];

    return elements;
  }

  private getElementHitThreshold() {
    return DEFAULT_COLLISION_THRESHOLD / this.state.zoom.value;
  }

  private hitElement(
    x: number,
    y: number,
    element: ExcalidrawElement,
    considerBoundingBox = true,
  ) {
    // if the element is selected, then hit test is done against its bounding box
    if (
      considerBoundingBox &&
      this.state.selectedElementIds[element.id] &&
      shouldShowBoundingBox([element], this.state)
    ) {
      const selectionShape = getSelectionBoxShape(
        element,
        this.scene.getNonDeletedElementsMap(),
        this.getElementHitThreshold(),
      );

      return isPointInShape(point(x, y), selectionShape);
    }

    // take bound text element into consideration for hit collision as well
    const hitBoundTextOfElement = hitElementBoundText(
      x,
      y,
      getBoundTextShape(element, this.scene.getNonDeletedElementsMap()),
    );
    if (hitBoundTextOfElement) {
      return true;
    }

    return hitElementItself({
      x,
      y,
      element,
      shape: getElementShape(element, this.scene.getNonDeletedElementsMap()),
      threshold: this.getElementHitThreshold(),
      frameNameBound: isFrameLikeElement(element)
        ? this.frameNameBoundsCache.get(element)
        : null,
    });
  }

  private getTextBindableContainerAtPosition(x: number, y: number) {
    const elements = this.scene.getNonDeletedElements();
    const selectedElements = this.scene.getSelectedElements(this.state);
    if (selectedElements.length === 1) {
      return isTextBindableContainer(selectedElements[0], false)
        ? selectedElements[0]
        : null;
    }
    let hitElement = null;
    // We need to do hit testing from front (end of the array) to back (beginning of the array)
    for (let index = elements.length - 1; index >= 0; --index) {
      if (elements[index].isDeleted) {
        continue;
      }
      const [x1, y1, x2, y2] = getElementAbsoluteCoords(
        elements[index],
        this.scene.getNonDeletedElementsMap(),
      );
      if (
        isArrowElement(elements[index]) &&
        hitElementItself({
          x,
          y,
          element: elements[index],
          shape: getElementShape(
            elements[index],
            this.scene.getNonDeletedElementsMap(),
          ),
          threshold: this.getElementHitThreshold(),
        })
      ) {
        hitElement = elements[index];
        break;
      } else if (x1 < x && x < x2 && y1 < y && y < y2) {
        hitElement = elements[index];
        break;
      }
    }

    return isTextBindableContainer(hitElement, false) ? hitElement : null;
  }

  private startTextEditing = ({
    sceneX,
    sceneY,
    insertAtParentCenter = true,
    container,
    autoEdit = true,
  }: {
    /** X position to insert text at */
    sceneX: number;
    /** Y position to insert text at */
    sceneY: number;
    /** whether to attempt to insert at element center if applicable */
    insertAtParentCenter?: boolean;
    container?: ExcalidrawTextContainer | null;
    autoEdit?: boolean;
  }) => {
    let shouldBindToContainer = false;

    let parentCenterPosition =
      insertAtParentCenter &&
      this.getTextWysiwygSnappedToCenterPosition(
        sceneX,
        sceneY,
        this.state,
        container,
      );
    if (container && parentCenterPosition) {
      const boundTextElementToContainer = getBoundTextElement(
        container,
        this.scene.getNonDeletedElementsMap(),
      );
      if (!boundTextElementToContainer) {
        shouldBindToContainer = true;
      }
    }
    let existingTextElement: NonDeleted<ExcalidrawTextElement> | null = null;

    const selectedElements = this.scene.getSelectedElements(this.state);

    if (selectedElements.length === 1) {
      if (isTextElement(selectedElements[0])) {
        existingTextElement = selectedElements[0];
      } else if (container) {
        existingTextElement = getBoundTextElement(
          selectedElements[0],
          this.scene.getNonDeletedElementsMap(),
        );
      } else {
        existingTextElement = this.getTextElementAtPosition(sceneX, sceneY);
      }
    } else {
      existingTextElement = this.getTextElementAtPosition(sceneX, sceneY);
    }

    const fontFamily =
      existingTextElement?.fontFamily || this.state.currentItemFontFamily;

    const lineHeight =
      existingTextElement?.lineHeight || getLineHeight(fontFamily);
    const fontSize = this.state.currentItemFontSize;

    if (
      !existingTextElement &&
      shouldBindToContainer &&
      container &&
      !isArrowElement(container)
    ) {
      const fontString = {
        fontSize,
        fontFamily,
      };
      const minWidth = getApproxMinLineWidth(
        getFontString(fontString),
        lineHeight,
      );
      const minHeight = getApproxMinLineHeight(fontSize, lineHeight);
      const newHeight = Math.max(container.height, minHeight);
      const newWidth = Math.max(container.width, minWidth);
      mutateElement(container, { height: newHeight, width: newWidth });
      sceneX = container.x + newWidth / 2;
      sceneY = container.y + newHeight / 2;
      if (parentCenterPosition) {
        parentCenterPosition = this.getTextWysiwygSnappedToCenterPosition(
          sceneX,
          sceneY,
          this.state,
          container,
        );
      }
    }

    const topLayerFrame = this.getTopLayerFrameAtSceneCoords({
      x: sceneX,
      y: sceneY,
    });

    const element = existingTextElement
      ? existingTextElement
      : newTextElement({
          x: parentCenterPosition
            ? parentCenterPosition.elementCenterX
            : sceneX,
          y: parentCenterPosition
            ? parentCenterPosition.elementCenterY
            : sceneY,
          strokeColor: this.state.currentItemStrokeColor,
          backgroundColor: this.state.currentItemBackgroundColor,
          fillStyle: this.state.currentItemFillStyle,
          strokeWidth: this.state.currentItemStrokeWidth,
          strokeStyle: this.state.currentItemStrokeStyle,
          roughness: this.state.currentItemRoughness,
          opacity: this.state.currentItemOpacity,
          text: "",
          fontSize,
          fontFamily,
          textAlign: parentCenterPosition
            ? "center"
            : this.state.currentItemTextAlign,
          verticalAlign: parentCenterPosition
            ? VERTICAL_ALIGN.MIDDLE
            : DEFAULT_VERTICAL_ALIGN,
          containerId: shouldBindToContainer ? container?.id : undefined,
          groupIds: container?.groupIds ?? [],
          lineHeight,
          angle: container?.angle ?? (0 as Radians),
          frameId: topLayerFrame ? topLayerFrame.id : null,
        });

    if (!existingTextElement && shouldBindToContainer && container) {
      mutateElement(container, {
        boundElements: (container.boundElements || []).concat({
          type: "text",
          id: element.id,
        }),
      });
    }
    this.setState({ editingTextElement: element });

    if (!existingTextElement) {
      if (container && shouldBindToContainer) {
        const containerIndex = this.scene.getElementIndex(container.id);
        this.scene.insertElementAtIndex(element, containerIndex + 1);
      } else {
        this.scene.insertElement(element);
      }
    }

    if (autoEdit || existingTextElement || container) {
      this.handleTextWysiwyg(element, {
        isExistingElement: !!existingTextElement,
      });
    } else {
      this.setState({
        newElement: element,
        multiElement: null,
      });
    }
  };

  private handleCanvasDoubleClick = (
    event: React.MouseEvent<HTMLCanvasElement>,
  ) => {
    // case: double-clicking with arrow/line tool selected would both create
    // text and enter multiElement mode
    if (this.state.multiElement) {
      return;
    }
    // we should only be able to double click when mode is selection
    if (this.state.activeTool.type !== "selection") {
      return;
    }

    const selectedElements = this.scene.getSelectedElements(this.state);

    if (selectedElements.length === 1 && isLinearElement(selectedElements[0])) {
      if (
        event[KEYS.CTRL_OR_CMD] &&
        (!this.state.editingLinearElement ||
          this.state.editingLinearElement.elementId !==
            selectedElements[0].id) &&
        !isElbowArrow(selectedElements[0])
      ) {
        this.store.shouldCaptureIncrement();
        this.setState({
          editingLinearElement: new LinearElementEditor(selectedElements[0]),
        });
        return;
      }
    }

    resetCursor(this.interactiveCanvas);

    let { x: sceneX, y: sceneY } = viewportCoordsToSceneCoords(
      event,
      this.state,
    );

    const selectedGroupIds = getSelectedGroupIds(this.state);

    if (selectedGroupIds.length > 0) {
      const hitElement = this.getElementAtPosition(sceneX, sceneY);

      const selectedGroupId =
        hitElement &&
        getSelectedGroupIdForElement(hitElement, this.state.selectedGroupIds);

      if (selectedGroupId) {
        this.store.shouldCaptureIncrement();
        this.setState((prevState) => ({
          ...prevState,
          ...selectGroupsForSelectedElements(
            {
              editingGroupId: selectedGroupId,
              selectedElementIds: { [hitElement!.id]: true },
            },
            this.scene.getNonDeletedElements(),
            prevState,
            this,
          ),
        }));
        return;
      }
    }

    resetCursor(this.interactiveCanvas);
    if (!event[KEYS.CTRL_OR_CMD] && !this.state.viewModeEnabled) {
      const hitElement = this.getElementAtPosition(sceneX, sceneY);

      if (isIframeLikeElement(hitElement)) {
        this.setState({
          activeEmbeddable: { element: hitElement, state: "active" },
        });
        return;
      }

      const container = this.getTextBindableContainerAtPosition(sceneX, sceneY);

      if (container) {
        if (
          hasBoundTextElement(container) ||
          !isTransparent(container.backgroundColor) ||
          hitElementItself({
            x: sceneX,
            y: sceneY,
            element: container,
            shape: getElementShape(
              container,
              this.scene.getNonDeletedElementsMap(),
            ),
            threshold: this.getElementHitThreshold(),
          })
        ) {
          const midPoint = getContainerCenter(
            container,
            this.state,
            this.scene.getNonDeletedElementsMap(),
          );

          sceneX = midPoint.x;
          sceneY = midPoint.y;
        }
      }

      this.startTextEditing({
        sceneX,
        sceneY,
        insertAtParentCenter: !event.altKey,
        container,
      });
    }
  };

  private getElementLinkAtPosition = (
    scenePointer: Readonly<{ x: number; y: number }>,
    hitElement: NonDeletedExcalidrawElement | null,
  ): ExcalidrawElement | undefined => {
    // Reversing so we traverse the elements in decreasing order
    // of z-index
    const elements = this.scene.getNonDeletedElements().slice().reverse();
    let hitElementIndex = Infinity;

    return elements.find((element, index) => {
      if (hitElement && element.id === hitElement.id) {
        hitElementIndex = index;
      }
      return (
        element.link &&
        index <= hitElementIndex &&
        isPointHittingLink(
          element,
          this.scene.getNonDeletedElementsMap(),
          this.state,
          point(scenePointer.x, scenePointer.y),
          this.device.editor.isMobile,
        )
      );
    });
  };

  private redirectToLink = (
    event: React.PointerEvent<HTMLCanvasElement>,
    isTouchScreen: boolean,
  ) => {
    const draggedDistance = pointDistance(
      point(
        this.lastPointerDownEvent!.clientX,
        this.lastPointerDownEvent!.clientY,
      ),
      point(this.lastPointerUpEvent!.clientX, this.lastPointerUpEvent!.clientY),
    );
    if (
      !this.hitLinkElement ||
      // For touch screen allow dragging threshold else strict check
      (isTouchScreen && draggedDistance > DRAGGING_THRESHOLD) ||
      (!isTouchScreen && draggedDistance !== 0)
    ) {
      return;
    }
    const lastPointerDownCoords = viewportCoordsToSceneCoords(
      this.lastPointerDownEvent!,
      this.state,
    );
    const elementsMap = this.scene.getNonDeletedElementsMap();
    const lastPointerDownHittingLinkIcon = isPointHittingLink(
      this.hitLinkElement,
      elementsMap,
      this.state,
      point(lastPointerDownCoords.x, lastPointerDownCoords.y),
      this.device.editor.isMobile,
    );
    const lastPointerUpCoords = viewportCoordsToSceneCoords(
      this.lastPointerUpEvent!,
      this.state,
    );
    const lastPointerUpHittingLinkIcon = isPointHittingLink(
      this.hitLinkElement,
      elementsMap,
      this.state,
      point(lastPointerUpCoords.x, lastPointerUpCoords.y),
      this.device.editor.isMobile,
    );
    if (lastPointerDownHittingLinkIcon && lastPointerUpHittingLinkIcon) {
      let url = this.hitLinkElement.link;
      if (url) {
        url = normalizeLink(url);
        let customEvent;
        if (this.props.onLinkOpen) {
          customEvent = wrapEvent(EVENT.EXCALIDRAW_LINK, event.nativeEvent);
          this.props.onLinkOpen(
            {
              ...this.hitLinkElement,
              link: url,
            },
            customEvent,
          );
        }
        if (!customEvent?.defaultPrevented) {
          const target = isLocalLink(url) ? "_self" : "_blank";
          const newWindow = window.open(undefined, target);
          // https://mathiasbynens.github.io/rel-noopener/
          if (newWindow) {
            newWindow.opener = null;
            newWindow.location = url;
          }
        }
      }
    }
  };

  private getTopLayerFrameAtSceneCoords = (sceneCoords: {
    x: number;
    y: number;
  }) => {
    const elementsMap = this.scene.getNonDeletedElementsMap();
    const frames = this.scene
      .getNonDeletedFramesLikes()
      .filter((frame): frame is ExcalidrawFrameLikeElement =>
        isCursorInFrame(sceneCoords, frame, elementsMap),
      );

    return frames.length ? frames[frames.length - 1] : null;
  };

  private handleCanvasPointerMove = (
    event: React.PointerEvent<HTMLCanvasElement>,
  ) => {
    this.savePointer(event.clientX, event.clientY, this.state.cursorButton);
    this.lastPointerMoveEvent = event.nativeEvent;

    if (gesture.pointers.has(event.pointerId)) {
      gesture.pointers.set(event.pointerId, {
        x: event.clientX,
        y: event.clientY,
      });
    }

    const initialScale = gesture.initialScale;
    if (
      gesture.pointers.size === 2 &&
      gesture.lastCenter &&
      initialScale &&
      gesture.initialDistance
    ) {
      const center = getCenter(gesture.pointers);
      const deltaX = center.x - gesture.lastCenter.x;
      const deltaY = center.y - gesture.lastCenter.y;
      gesture.lastCenter = center;

      const distance = getDistance(Array.from(gesture.pointers.values()));
      const scaleFactor =
        this.state.activeTool.type === "freedraw" && this.state.penMode
          ? 1
          : distance / gesture.initialDistance;

      const nextZoom = scaleFactor
        ? getNormalizedZoom(initialScale * scaleFactor)
        : this.state.zoom.value;

      this.setState((state) => {
        const zoomState = getStateForZoom(
          {
            viewportX: center.x,
            viewportY: center.y,
            nextZoom,
          },
          state,
        );

        this.translateCanvas({
          zoom: zoomState.zoom,
          // 2x multiplier is just a magic number that makes this work correctly
          // on touchscreen devices (note: if we get report that panning is slower/faster
          // than actual movement, consider swapping with devicePixelRatio)
          scrollX: zoomState.scrollX + 2 * (deltaX / nextZoom),
          scrollY: zoomState.scrollY + 2 * (deltaY / nextZoom),
          shouldCacheIgnoreZoom: true,
        });
      });
      this.resetShouldCacheIgnoreZoomDebounced();
    } else {
      gesture.lastCenter =
        gesture.initialDistance =
        gesture.initialScale =
          null;
    }

    if (
      isHoldingSpace ||
      isPanning ||
      isDraggingScrollBar ||
      isHandToolActive(this.state)
    ) {
      return;
    }

    const isPointerOverScrollBars = isOverScrollBars(
      currentScrollBars,
      event.clientX - this.state.offsetLeft,
      event.clientY - this.state.offsetTop,
    );
    const isOverScrollBar = isPointerOverScrollBars.isOverEither;
    if (
      !this.state.newElement &&
      !this.state.selectionElement &&
      !this.state.selectedElementsAreBeingDragged &&
      !this.state.multiElement
    ) {
      if (isOverScrollBar) {
        resetCursor(this.interactiveCanvas);
      } else {
        setCursorForShape(this.interactiveCanvas, this.state);
      }
    }

    const scenePointer = viewportCoordsToSceneCoords(event, this.state);
    const { x: scenePointerX, y: scenePointerY } = scenePointer;

    if (
      !this.state.newElement &&
      isActiveToolNonLinearSnappable(this.state.activeTool.type)
    ) {
      const { originOffset, snapLines } = getSnapLinesAtPointer(
        this.scene.getNonDeletedElements(),
        this,
        {
          x: scenePointerX,
          y: scenePointerY,
        },
        event,
        this.scene.getNonDeletedElementsMap(),
      );

      this.setState((prevState) => {
        const nextSnapLines = updateStable(prevState.snapLines, snapLines);
        const nextOriginOffset = prevState.originSnapOffset
          ? updateStable(prevState.originSnapOffset, originOffset)
          : originOffset;

        if (
          prevState.snapLines === nextSnapLines &&
          prevState.originSnapOffset === nextOriginOffset
        ) {
          return null;
        }
        return {
          snapLines: nextSnapLines,
          originSnapOffset: nextOriginOffset,
        };
      });
    } else if (
      !this.state.newElement &&
      !this.state.selectedElementsAreBeingDragged &&
      !this.state.selectionElement
    ) {
      this.setState((prevState) => {
        if (prevState.snapLines.length) {
          return {
            snapLines: [],
          };
        }
        return null;
      });
    }

    if (
      this.state.editingLinearElement &&
      !this.state.editingLinearElement.isDragging
    ) {
      const editingLinearElement = LinearElementEditor.handlePointerMove(
        event,
        scenePointerX,
        scenePointerY,
        this,
        this.scene.getNonDeletedElementsMap(),
      );

      if (
        editingLinearElement &&
        editingLinearElement !== this.state.editingLinearElement
      ) {
        // Since we are reading from previous state which is not possible with
        // automatic batching in React 18 hence using flush sync to synchronously
        // update the state. Check https://github.com/excalidraw/excalidraw/pull/5508 for more details.
        flushSync(() => {
          this.setState({
            editingLinearElement,
          });
        });
      }
      if (editingLinearElement?.lastUncommittedPoint != null) {
        this.maybeSuggestBindingAtCursor(scenePointer);
      } else {
        // causes stack overflow if not sync
        flushSync(() => {
          this.setState({ suggestedBindings: [] });
        });
      }
    }

    if (isBindingElementType(this.state.activeTool.type)) {
      // Hovering with a selected tool or creating new linear element via click
      // and point
      const { newElement } = this.state;
      if (isBindingElement(newElement, false)) {
        this.maybeSuggestBindingsForLinearElementAtCoords(
          newElement,
          [scenePointer],
          this.state.startBoundElement,
        );
      } else {
        this.maybeSuggestBindingAtCursor(scenePointer);
      }
    }

    if (this.state.multiElement) {
      const { multiElement } = this.state;
      const { x: rx, y: ry } = multiElement;

      const { points, lastCommittedPoint } = multiElement;
      const lastPoint = points[points.length - 1];

      setCursorForShape(this.interactiveCanvas, this.state);

      if (lastPoint === lastCommittedPoint) {
        // if we haven't yet created a temp point and we're beyond commit-zone
        // threshold, add a point
        if (
          pointDistance(
            point(scenePointerX - rx, scenePointerY - ry),
            lastPoint,
          ) >= LINE_CONFIRM_THRESHOLD
        ) {
          mutateElement(
            multiElement,
            {
              points: [
                ...points,
                point<LocalPoint>(scenePointerX - rx, scenePointerY - ry),
              ],
            },
            false,
          );
        } else {
          setCursor(this.interactiveCanvas, CURSOR_TYPE.POINTER);
          // in this branch, we're inside the commit zone, and no uncommitted
          // point exists. Thus do nothing (don't add/remove points).
        }
      } else if (
        points.length > 2 &&
        lastCommittedPoint &&
        pointDistance(
          point(scenePointerX - rx, scenePointerY - ry),
          lastCommittedPoint,
        ) < LINE_CONFIRM_THRESHOLD
      ) {
        setCursor(this.interactiveCanvas, CURSOR_TYPE.POINTER);
        mutateElement(
          multiElement,
          {
            points: points.slice(0, -1),
          },
          false,
        );
      } else {
        const [gridX, gridY] = getGridPoint(
          scenePointerX,
          scenePointerY,
          event[KEYS.CTRL_OR_CMD] || isElbowArrow(multiElement)
            ? null
            : this.getEffectiveGridSize(),
        );

        const [lastCommittedX, lastCommittedY] =
          multiElement?.lastCommittedPoint ?? [0, 0];

        let dxFromLastCommitted = gridX - rx - lastCommittedX;
        let dyFromLastCommitted = gridY - ry - lastCommittedY;

        if (shouldRotateWithDiscreteAngle(event)) {
          ({ width: dxFromLastCommitted, height: dyFromLastCommitted } =
            getLockedLinearCursorAlignSize(
              // actual coordinate of the last committed point
              lastCommittedX + rx,
              lastCommittedY + ry,
              // cursor-grid coordinate
              gridX,
              gridY,
            ));
        }

        if (isPathALoop(points, this.state.zoom.value)) {
          setCursor(this.interactiveCanvas, CURSOR_TYPE.POINTER);
        }
        if (isElbowArrow(multiElement)) {
          mutateElbowArrow(
            multiElement,
            this.scene.getNonDeletedElementsMap(),
            [
              ...points.slice(0, -1),
              point<LocalPoint>(
                lastCommittedX + dxFromLastCommitted,
                lastCommittedY + dyFromLastCommitted,
              ),
            ],
            undefined,
            undefined,
            {
              isDragging: true,
              informMutation: false,
            },
          );
        } else {
          // update last uncommitted point
          mutateElement(
            multiElement,
            {
              points: [
                ...points.slice(0, -1),
                point<LocalPoint>(
                  lastCommittedX + dxFromLastCommitted,
                  lastCommittedY + dyFromLastCommitted,
                ),
              ],
            },
            false,
          );
        }

        // in this path, we're mutating multiElement to reflect
        // how it will be after adding pointer position as the next point
        // trigger update here so that new element canvas renders again to reflect this
        this.triggerRender(false);
      }

      return;
    }

    const hasDeselectedButton = Boolean(event.buttons);
    if (
      hasDeselectedButton ||
      (this.state.activeTool.type !== "selection" &&
        this.state.activeTool.type !== "text" &&
        this.state.activeTool.type !== "eraser")
    ) {
      return;
    }

    const elements = this.scene.getNonDeletedElements();

    const selectedElements = this.scene.getSelectedElements(this.state);
    if (
      selectedElements.length === 1 &&
      !isOverScrollBar &&
      !this.state.editingLinearElement
    ) {
      // for linear elements, we'd like to prioritize point dragging over edge resizing
      // therefore, we update and check hovered point index first
      if (this.state.selectedLinearElement) {
        this.handleHoverSelectedLinearElement(
          this.state.selectedLinearElement,
          scenePointerX,
          scenePointerY,
        );
      }

      if (
        (!this.state.selectedLinearElement ||
          this.state.selectedLinearElement.hoverPointIndex === -1) &&
        !(selectedElements.length === 1 && isElbowArrow(selectedElements[0]))
      ) {
        const elementWithTransformHandleType =
          getElementWithTransformHandleType(
            elements,
            this.state,
            scenePointerX,
            scenePointerY,
            this.state.zoom,
            event.pointerType,
            this.scene.getNonDeletedElementsMap(),
            this.device,
          );
        if (
          elementWithTransformHandleType &&
          elementWithTransformHandleType.transformHandleType
        ) {
          setCursor(
            this.interactiveCanvas,
            getCursorForResizingElement(elementWithTransformHandleType),
          );
          return;
        }
      }
    } else if (selectedElements.length > 1 && !isOverScrollBar) {
      const transformHandleType = getTransformHandleTypeFromCoords(
        getCommonBounds(selectedElements),
        scenePointerX,
        scenePointerY,
        this.state.zoom,
        event.pointerType,
        this.device,
      );
      if (transformHandleType) {
        setCursor(
          this.interactiveCanvas,
          getCursorForResizingElement({
            transformHandleType,
          }),
        );
        return;
      }
    }

    const hitElement = this.getElementAtPosition(
      scenePointer.x,
      scenePointer.y,
    );

    this.hitLinkElement = this.getElementLinkAtPosition(
      scenePointer,
      hitElement,
    );
    if (isEraserActive(this.state)) {
      return;
    }
    if (
      this.hitLinkElement &&
      !this.state.selectedElementIds[this.hitLinkElement.id]
    ) {
      setCursor(this.interactiveCanvas, CURSOR_TYPE.POINTER);
      showHyperlinkTooltip(
        this.hitLinkElement,
        this.state,
        this.scene.getNonDeletedElementsMap(),
      );
    } else {
      hideHyperlinkToolip();
      if (
        hitElement &&
        (hitElement.link || isEmbeddableElement(hitElement)) &&
        this.state.selectedElementIds[hitElement.id] &&
        !this.state.contextMenu &&
        !this.state.showHyperlinkPopup
      ) {
        this.setState({ showHyperlinkPopup: "info" });
      } else if (this.state.activeTool.type === "text") {
        setCursor(
          this.interactiveCanvas,
          isTextElement(hitElement) ? CURSOR_TYPE.TEXT : CURSOR_TYPE.CROSSHAIR,
        );
      } else if (this.state.viewModeEnabled) {
        setCursor(this.interactiveCanvas, CURSOR_TYPE.GRAB);
      } else if (isOverScrollBar) {
        setCursor(this.interactiveCanvas, CURSOR_TYPE.AUTO);
      } else if (this.state.selectedLinearElement) {
        this.handleHoverSelectedLinearElement(
          this.state.selectedLinearElement,
          scenePointerX,
          scenePointerY,
        );
      } else if (
        // if using cmd/ctrl, we're not dragging
        !event[KEYS.CTRL_OR_CMD]
      ) {
        if (
          (hitElement ||
            this.isHittingCommonBoundingBoxOfSelectedElements(
              scenePointer,
              selectedElements,
            )) &&
          !hitElement?.locked
        ) {
          if (
            hitElement &&
            isIframeLikeElement(hitElement) &&
            this.isIframeLikeElementCenter(
              hitElement,
              event,
              scenePointerX,
              scenePointerY,
            )
          ) {
            setCursor(this.interactiveCanvas, CURSOR_TYPE.POINTER);
            this.setState({
              activeEmbeddable: { element: hitElement, state: "hover" },
            });
          } else {
            setCursor(this.interactiveCanvas, CURSOR_TYPE.MOVE);
            if (this.state.activeEmbeddable?.state === "hover") {
              this.setState({ activeEmbeddable: null });
            }
          }
        }
      } else {
        setCursor(this.interactiveCanvas, CURSOR_TYPE.AUTO);
      }
    }
  };

  private handleEraser = (
    event: PointerEvent,
    pointerDownState: PointerDownState,
    scenePointer: { x: number; y: number },
  ) => {
    this.eraserTrail.addPointToPath(scenePointer.x, scenePointer.y);

    let didChange = false;

    const processedGroups = new Set<ExcalidrawElement["id"]>();
    const nonDeletedElements = this.scene.getNonDeletedElements();

    const processElements = (elements: ExcalidrawElement[]) => {
      for (const element of elements) {
        if (element.locked) {
          return;
        }

        if (event.altKey) {
          if (this.elementsPendingErasure.delete(element.id)) {
            didChange = true;
          }
        } else if (!this.elementsPendingErasure.has(element.id)) {
          didChange = true;
          this.elementsPendingErasure.add(element.id);
        }

        // (un)erase groups atomically
        if (didChange && element.groupIds?.length) {
          const shallowestGroupId = element.groupIds.at(-1)!;
          if (!processedGroups.has(shallowestGroupId)) {
            processedGroups.add(shallowestGroupId);
            const elems = getElementsInGroup(
              nonDeletedElements,
              shallowestGroupId,
            );
            for (const elem of elems) {
              if (event.altKey) {
                this.elementsPendingErasure.delete(elem.id);
              } else {
                this.elementsPendingErasure.add(elem.id);
              }
            }
          }
        }
      }
    };

    const distance = pointDistance(
      point(pointerDownState.lastCoords.x, pointerDownState.lastCoords.y),
      point(scenePointer.x, scenePointer.y),
    );
    const threshold = this.getElementHitThreshold();
    const p = { ...pointerDownState.lastCoords };
    let samplingInterval = 0;
    while (samplingInterval <= distance) {
      const hitElements = this.getElementsAtPosition(p.x, p.y);
      processElements(hitElements);

      // Exit since we reached current point
      if (samplingInterval === distance) {
        break;
      }

      // Calculate next point in the line at a distance of sampling interval
      samplingInterval = Math.min(samplingInterval + threshold, distance);

      const distanceRatio = samplingInterval / distance;
      const nextX = (1 - distanceRatio) * p.x + distanceRatio * scenePointer.x;
      const nextY = (1 - distanceRatio) * p.y + distanceRatio * scenePointer.y;
      p.x = nextX;
      p.y = nextY;
    }

    pointerDownState.lastCoords.x = scenePointer.x;
    pointerDownState.lastCoords.y = scenePointer.y;

    if (didChange) {
      for (const element of this.scene.getNonDeletedElements()) {
        if (
          isBoundToContainer(element) &&
          (this.elementsPendingErasure.has(element.id) ||
            this.elementsPendingErasure.has(element.containerId))
        ) {
          if (event.altKey) {
            this.elementsPendingErasure.delete(element.id);
            this.elementsPendingErasure.delete(element.containerId);
          } else {
            this.elementsPendingErasure.add(element.id);
            this.elementsPendingErasure.add(element.containerId);
          }
        }
      }

      this.elementsPendingErasure = new Set(this.elementsPendingErasure);
      this.triggerRender();
    }
  };

  // set touch moving for mobile context menu
  private handleTouchMove = (event: React.TouchEvent<HTMLCanvasElement>) => {
    invalidateContextMenu = true;
  };

  handleHoverSelectedLinearElement(
    linearElementEditor: LinearElementEditor,
    scenePointerX: number,
    scenePointerY: number,
  ) {
    const elementsMap = this.scene.getNonDeletedElementsMap();

    const element = LinearElementEditor.getElement(
      linearElementEditor.elementId,
      elementsMap,
    );

    if (!element) {
      return;
    }
    if (this.state.selectedLinearElement) {
      let hoverPointIndex = -1;
      let segmentMidPointHoveredCoords = null;
      if (
        hitElementItself({
          x: scenePointerX,
          y: scenePointerY,
          element,
          shape: getElementShape(
            element,
            this.scene.getNonDeletedElementsMap(),
          ),
        })
      ) {
        hoverPointIndex = LinearElementEditor.getPointIndexUnderCursor(
          element,
          elementsMap,
          this.state.zoom,
          scenePointerX,
          scenePointerY,
        );
        segmentMidPointHoveredCoords =
          LinearElementEditor.getSegmentMidpointHitCoords(
            linearElementEditor,
            { x: scenePointerX, y: scenePointerY },
            this.state,
            this.scene.getNonDeletedElementsMap(),
          );

        if (hoverPointIndex >= 0 || segmentMidPointHoveredCoords) {
          setCursor(this.interactiveCanvas, CURSOR_TYPE.POINTER);
        } else if (this.hitElement(scenePointerX, scenePointerY, element)) {
          setCursor(this.interactiveCanvas, CURSOR_TYPE.MOVE);
        }
      } else if (this.hitElement(scenePointerX, scenePointerY, element)) {
        if (
          !isElbowArrow(element) ||
          !(element.startBinding || element.endBinding)
        ) {
          setCursor(this.interactiveCanvas, CURSOR_TYPE.MOVE);
        }
      }

      if (
        this.state.selectedLinearElement.hoverPointIndex !== hoverPointIndex
      ) {
        this.setState({
          selectedLinearElement: {
            ...this.state.selectedLinearElement,
            hoverPointIndex,
          },
        });
      }

      if (
        !LinearElementEditor.arePointsEqual(
          this.state.selectedLinearElement.segmentMidPointHoveredCoords,
          segmentMidPointHoveredCoords,
        )
      ) {
        this.setState({
          selectedLinearElement: {
            ...this.state.selectedLinearElement,
            segmentMidPointHoveredCoords,
          },
        });
      }
    } else {
      setCursor(this.interactiveCanvas, CURSOR_TYPE.AUTO);
    }
  }

  private handleCanvasPointerDown = (
    event: React.PointerEvent<HTMLElement>,
  ) => {
    this.maybeCleanupAfterMissingPointerUp(event.nativeEvent);
    this.maybeUnfollowRemoteUser();

    if (this.state.searchMatches) {
      this.setState((state) => ({
        searchMatches: state.searchMatches.map((searchMatch) => ({
          ...searchMatch,
          focus: false,
        })),
      }));
      jotaiStore.set(searchItemInFocusAtom, null);
    }

    // since contextMenu options are potentially evaluated on each render,
    // and an contextMenu action may depend on selection state, we must
    // close the contextMenu before we update the selection on pointerDown
    // (e.g. resetting selection)
    if (this.state.contextMenu) {
      this.setState({ contextMenu: null });
    }

    if (this.state.snapLines) {
      this.setAppState({ snapLines: [] });
    }

    this.updateGestureOnPointerDown(event);

    // if dragging element is freedraw and another pointerdown event occurs
    // a second finger is on the screen
    // discard the freedraw element if it is very short because it is likely
    // just a spike, otherwise finalize the freedraw element when the second
    // finger is lifted
    if (
      event.pointerType === "touch" &&
      this.state.newElement &&
      this.state.newElement.type === "freedraw"
    ) {
      const element = this.state.newElement as ExcalidrawFreeDrawElement;
      this.updateScene({
        ...(element.points.length < 10
          ? {
              elements: this.scene
                .getElementsIncludingDeleted()
                .filter((el) => el.id !== element.id),
            }
          : {}),
        appState: {
          newElement: null,
          editingTextElement: null,
          startBoundElement: null,
          suggestedBindings: [],
          selectedElementIds: makeNextSelectedElementIds(
            Object.keys(this.state.selectedElementIds)
              .filter((key) => key !== element.id)
              .reduce((obj: { [id: string]: true }, key) => {
                obj[key] = this.state.selectedElementIds[key];
                return obj;
              }, {}),
            this.state,
          ),
        },
        storeAction: StoreAction.UPDATE,
      });
      return;
    }

    // remove any active selection when we start to interact with canvas
    // (mainly, we care about removing selection outside the component which
    //  would prevent our copy handling otherwise)
    const selection = document.getSelection();
    if (selection?.anchorNode) {
      selection.removeAllRanges();
    }
    this.maybeOpenContextMenuAfterPointerDownOnTouchDevices(event);

    //fires only once, if pen is detected, penMode is enabled
    //the user can disable this by toggling the penMode button
    if (!this.state.penDetected && event.pointerType === "pen") {
      this.setState((prevState) => {
        return {
          penMode: true,
          penDetected: true,
        };
      });
    }

    if (
      !this.device.isTouchScreen &&
      ["pen", "touch"].includes(event.pointerType)
    ) {
      this.device = updateObject(this.device, { isTouchScreen: true });
    }

    if (isPanning) {
      return;
    }

    this.lastPointerDownEvent = event;

    // we must exit before we set `cursorButton` state and `savePointer`
    // else it will send pointer state & laser pointer events in collab when
    // panning
    if (this.handleCanvasPanUsingWheelOrSpaceDrag(event)) {
      return;
    }

    this.setState({
      lastPointerDownWith: event.pointerType,
      cursorButton: "down",
    });
    this.savePointer(event.clientX, event.clientY, "down");

    if (
      event.button === POINTER_BUTTON.ERASER &&
      this.state.activeTool.type !== TOOL_TYPE.eraser
    ) {
      this.setState(
        {
          activeTool: updateActiveTool(this.state, {
            type: TOOL_TYPE.eraser,
            lastActiveToolBeforeEraser: this.state.activeTool,
          }),
        },
        () => {
          this.handleCanvasPointerDown(event);
          const onPointerUp = () => {
            unsubPointerUp();
            unsubCleanup?.();
            if (isEraserActive(this.state)) {
              this.setState({
                activeTool: updateActiveTool(this.state, {
                  ...(this.state.activeTool.lastActiveTool || {
                    type: TOOL_TYPE.selection,
                  }),
                  lastActiveToolBeforeEraser: null,
                }),
              });
            }
          };

          const unsubPointerUp = addEventListener(
            window,
            EVENT.POINTER_UP,
            onPointerUp,
            {
              once: true,
            },
          );
          let unsubCleanup: UnsubscribeCallback | undefined;
          // subscribe inside rAF lest it'd be triggered on the same pointerdown
          // if we start erasing while coming from blurred document since
          // we cleanup pointer events on focus
          requestAnimationFrame(() => {
            unsubCleanup =
              this.missingPointerEventCleanupEmitter.once(onPointerUp);
          });
        },
      );
      return;
    }

    // only handle left mouse button or touch
    if (
      event.button !== POINTER_BUTTON.MAIN &&
      event.button !== POINTER_BUTTON.TOUCH &&
      event.button !== POINTER_BUTTON.ERASER
    ) {
      return;
    }

    // don't select while panning
    if (gesture.pointers.size > 1) {
      return;
    }

    // State for the duration of a pointer interaction, which starts with a
    // pointerDown event, ends with a pointerUp event (or another pointerDown)
    const pointerDownState = this.initialPointerDownState(event);

    this.setState({
      selectedElementsAreBeingDragged: false,
    });

    if (this.handleDraggingScrollBar(event, pointerDownState)) {
      return;
    }

    this.clearSelectionIfNotUsingSelection();
    this.updateBindingEnabledOnPointerMove(event);

    if (this.handleSelectionOnPointerDown(event, pointerDownState)) {
      return;
    }

    const allowOnPointerDown =
      !this.state.penMode ||
      event.pointerType !== "touch" ||
      this.state.activeTool.type === "selection" ||
      this.state.activeTool.type === "text" ||
      this.state.activeTool.type === "image";

    if (!allowOnPointerDown) {
      return;
    }

    if (this.state.activeTool.type === "text") {
      this.handleTextOnPointerDown(event, pointerDownState);
    } else if (
      this.state.activeTool.type === "arrow" ||
      this.state.activeTool.type === "line"
    ) {
      this.handleLinearElementOnPointerDown(
        event,
        this.state.activeTool.type,
        pointerDownState,
      );
    } else if (this.state.activeTool.type === "image") {
      // reset image preview on pointerdown
      setCursor(this.interactiveCanvas, CURSOR_TYPE.CROSSHAIR);

      // retrieve the latest element as the state may be stale
      const pendingImageElement =
        this.state.pendingImageElementId &&
        this.scene.getElement(this.state.pendingImageElementId);

      if (!pendingImageElement) {
        return;
      }

      this.setState({
        newElement: pendingImageElement as ExcalidrawNonSelectionElement,
        pendingImageElementId: null,
        multiElement: null,
      });

      const { x, y } = viewportCoordsToSceneCoords(event, this.state);

      const frame = this.getTopLayerFrameAtSceneCoords({ x, y });

      mutateElement(pendingImageElement, {
        x,
        y,
        frameId: frame ? frame.id : null,
      });
    } else if (this.state.activeTool.type === "freedraw") {
      this.handleFreeDrawElementOnPointerDown(
        event,
        this.state.activeTool.type,
        pointerDownState,
      );
    } else if (this.state.activeTool.type === "custom") {
      setCursorForShape(this.interactiveCanvas, this.state);
    } else if (
      this.state.activeTool.type === TOOL_TYPE.frame ||
      this.state.activeTool.type === TOOL_TYPE.magicframe
    ) {
      this.createFrameElementOnPointerDown(
        pointerDownState,
        this.state.activeTool.type,
      );
    } else if (this.state.activeTool.type === "laser") {
      this.laserTrails.startPath(
        pointerDownState.lastCoords.x,
        pointerDownState.lastCoords.y,
      );
    } else if (
      this.state.activeTool.type !== "eraser" &&
      this.state.activeTool.type !== "hand"
    ) {
      this.createGenericElementOnPointerDown(
        this.state.activeTool.type,
        pointerDownState,
      );
    }

    this.props?.onPointerDown?.(this.state.activeTool, pointerDownState);
    this.onPointerDownEmitter.trigger(
      this.state.activeTool,
      pointerDownState,
      event,
    );

    if (this.state.activeTool.type === "eraser") {
      this.eraserTrail.startPath(
        pointerDownState.lastCoords.x,
        pointerDownState.lastCoords.y,
      );
    }

    const onPointerMove =
      this.onPointerMoveFromPointerDownHandler(pointerDownState);

    const onPointerUp =
      this.onPointerUpFromPointerDownHandler(pointerDownState);

    const onKeyDown = this.onKeyDownFromPointerDownHandler(pointerDownState);
    const onKeyUp = this.onKeyUpFromPointerDownHandler(pointerDownState);

    this.missingPointerEventCleanupEmitter.once((_event) =>
      onPointerUp(_event || event.nativeEvent),
    );

    if (!this.state.viewModeEnabled || this.state.activeTool.type === "laser") {
      window.addEventListener(EVENT.POINTER_MOVE, onPointerMove);
      window.addEventListener(EVENT.POINTER_UP, onPointerUp);
      window.addEventListener(EVENT.KEYDOWN, onKeyDown);
      window.addEventListener(EVENT.KEYUP, onKeyUp);
      pointerDownState.eventListeners.onMove = onPointerMove;
      pointerDownState.eventListeners.onUp = onPointerUp;
      pointerDownState.eventListeners.onKeyUp = onKeyUp;
      pointerDownState.eventListeners.onKeyDown = onKeyDown;
    }
  };

  private handleCanvasPointerUp = (
    event: React.PointerEvent<HTMLCanvasElement>,
  ) => {
    this.removePointer(event);
    this.lastPointerUpEvent = event;

    const scenePointer = viewportCoordsToSceneCoords(
      { clientX: event.clientX, clientY: event.clientY },
      this.state,
    );
    const clicklength =
      event.timeStamp - (this.lastPointerDownEvent?.timeStamp ?? 0);

    if (this.device.editor.isMobile && clicklength < 300) {
      const hitElement = this.getElementAtPosition(
        scenePointer.x,
        scenePointer.y,
      );
      if (
        isIframeLikeElement(hitElement) &&
        this.isIframeLikeElementCenter(
          hitElement,
          event,
          scenePointer.x,
          scenePointer.y,
        )
      ) {
        this.handleEmbeddableCenterClick(hitElement);
        return;
      }
    }

    if (this.device.isTouchScreen) {
      const hitElement = this.getElementAtPosition(
        scenePointer.x,
        scenePointer.y,
      );
      this.hitLinkElement = this.getElementLinkAtPosition(
        scenePointer,
        hitElement,
      );
    }

    if (
      this.hitLinkElement &&
      !this.state.selectedElementIds[this.hitLinkElement.id]
    ) {
      if (
        clicklength < 300 &&
        isIframeLikeElement(this.hitLinkElement) &&
        !isPointHittingLinkIcon(
          this.hitLinkElement,
          this.scene.getNonDeletedElementsMap(),
          this.state,
          point(scenePointer.x, scenePointer.y),
        )
      ) {
        this.handleEmbeddableCenterClick(this.hitLinkElement);
      } else {
        this.redirectToLink(event, this.device.isTouchScreen);
      }
    } else if (this.state.viewModeEnabled) {
      this.setState({
        activeEmbeddable: null,
        selectedElementIds: {},
      });
    }
  };

  private maybeOpenContextMenuAfterPointerDownOnTouchDevices = (
    event: React.PointerEvent<HTMLElement>,
  ): void => {
    // deal with opening context menu on touch devices
    if (event.pointerType === "touch") {
      invalidateContextMenu = false;

      if (touchTimeout) {
        // If there's already a touchTimeout, this means that there's another
        // touch down and we are doing another touch, so we shouldn't open the
        // context menu.
        invalidateContextMenu = true;
      } else {
        // open the context menu with the first touch's clientX and clientY
        // if the touch is not moving
        touchTimeout = window.setTimeout(() => {
          touchTimeout = 0;
          if (!invalidateContextMenu) {
            this.handleCanvasContextMenu(event);
          }
        }, TOUCH_CTX_MENU_TIMEOUT);
      }
    }
  };

  private resetContextMenuTimer = () => {
    clearTimeout(touchTimeout);
    touchTimeout = 0;
    invalidateContextMenu = false;
  };

  /**
   * pointerup may not fire in certian cases (user tabs away...), so in order
   * to properly cleanup pointerdown state, we need to fire any hanging
   * pointerup handlers manually
   */
  private maybeCleanupAfterMissingPointerUp = (event: PointerEvent | null) => {
    lastPointerUp?.();
    this.missingPointerEventCleanupEmitter.trigger(event).clear();
  };

  // Returns whether the event is a panning
  public handleCanvasPanUsingWheelOrSpaceDrag = (
    event: React.PointerEvent<HTMLElement> | MouseEvent,
  ): boolean => {
    if (
      !(
        gesture.pointers.size <= 1 &&
        (event.button === POINTER_BUTTON.WHEEL ||
          (event.button === POINTER_BUTTON.MAIN && isHoldingSpace) ||
          isHandToolActive(this.state) ||
          this.state.viewModeEnabled)
      )
    ) {
      return false;
    }
    isPanning = true;

    if (!this.state.editingTextElement) {
      // preventing defualt while text editing messes with cursor/focus
      event.preventDefault();
    }

    let nextPastePrevented = false;
    const isLinux =
      typeof window === undefined
        ? false
        : /Linux/.test(window.navigator.platform);

    setCursor(this.interactiveCanvas, CURSOR_TYPE.GRABBING);
    let { clientX: lastX, clientY: lastY } = event;
    const onPointerMove = withBatchedUpdatesThrottled((event: PointerEvent) => {
      const deltaX = lastX - event.clientX;
      const deltaY = lastY - event.clientY;
      lastX = event.clientX;
      lastY = event.clientY;

      /*
       * Prevent paste event if we move while middle clicking on Linux.
       * See issue #1383.
       */
      if (
        isLinux &&
        !nextPastePrevented &&
        (Math.abs(deltaX) > 1 || Math.abs(deltaY) > 1)
      ) {
        nextPastePrevented = true;

        /* Prevent the next paste event */
        const preventNextPaste = (event: ClipboardEvent) => {
          document.body.removeEventListener(EVENT.PASTE, preventNextPaste);
          event.stopPropagation();
        };

        /*
         * Reenable next paste in case of disabled middle click paste for
         * any reason:
         * - right click paste
         * - empty clipboard
         */
        const enableNextPaste = () => {
          setTimeout(() => {
            document.body.removeEventListener(EVENT.PASTE, preventNextPaste);
            window.removeEventListener(EVENT.POINTER_UP, enableNextPaste);
          }, 100);
        };

        document.body.addEventListener(EVENT.PASTE, preventNextPaste);
        window.addEventListener(EVENT.POINTER_UP, enableNextPaste);
      }

      this.translateCanvas({
        scrollX: this.state.scrollX - deltaX / this.state.zoom.value,
        scrollY: this.state.scrollY - deltaY / this.state.zoom.value,
      });
    });
    const teardown = withBatchedUpdates(
      (lastPointerUp = () => {
        lastPointerUp = null;
        isPanning = false;
        if (!isHoldingSpace) {
          if (this.state.viewModeEnabled) {
            setCursor(this.interactiveCanvas, CURSOR_TYPE.GRAB);
          } else {
            setCursorForShape(this.interactiveCanvas, this.state);
          }
        }
        this.setState({
          cursorButton: "up",
        });
        this.savePointer(event.clientX, event.clientY, "up");
        window.removeEventListener(EVENT.POINTER_MOVE, onPointerMove);
        window.removeEventListener(EVENT.POINTER_UP, teardown);
        window.removeEventListener(EVENT.BLUR, teardown);
        onPointerMove.flush();
      }),
    );
    window.addEventListener(EVENT.BLUR, teardown);
    window.addEventListener(EVENT.POINTER_MOVE, onPointerMove, {
      passive: true,
    });
    window.addEventListener(EVENT.POINTER_UP, teardown);
    return true;
  };

  private updateGestureOnPointerDown(
    event: React.PointerEvent<HTMLElement>,
  ): void {
    gesture.pointers.set(event.pointerId, {
      x: event.clientX,
      y: event.clientY,
    });

    if (gesture.pointers.size === 2) {
      gesture.lastCenter = getCenter(gesture.pointers);
      gesture.initialScale = this.state.zoom.value;
      gesture.initialDistance = getDistance(
        Array.from(gesture.pointers.values()),
      );
    }
  }

  private initialPointerDownState(
    event: React.PointerEvent<HTMLElement>,
  ): PointerDownState {
    const origin = viewportCoordsToSceneCoords(event, this.state);
    const selectedElements = this.scene.getSelectedElements(this.state);
    const [minX, minY, maxX, maxY] = getCommonBounds(selectedElements);
    const isElbowArrowOnly = selectedElements.findIndex(isElbowArrow) === 0;

    return {
      origin,
      withCmdOrCtrl: event[KEYS.CTRL_OR_CMD],
      originInGrid: tupleToCoors(
        getGridPoint(
          origin.x,
          origin.y,
          event[KEYS.CTRL_OR_CMD] || isElbowArrowOnly
            ? null
            : this.getEffectiveGridSize(),
        ),
      ),
      scrollbars: isOverScrollBars(
        currentScrollBars,
        event.clientX - this.state.offsetLeft,
        event.clientY - this.state.offsetTop,
      ),
      // we need to duplicate because we'll be updating this state
      lastCoords: { ...origin },
      originalElements: this.scene
        .getNonDeletedElements()
        .reduce((acc, element) => {
          acc.set(element.id, deepCopyElement(element));
          return acc;
        }, new Map() as PointerDownState["originalElements"]),
      resize: {
        handleType: false,
        isResizing: false,
        offset: { x: 0, y: 0 },
        arrowDirection: "origin",
        center: { x: (maxX + minX) / 2, y: (maxY + minY) / 2 },
      },
      hit: {
        element: null,
        allHitElements: [],
        wasAddedToSelection: false,
        hasBeenDuplicated: false,
        hasHitCommonBoundingBoxOfSelectedElements:
          this.isHittingCommonBoundingBoxOfSelectedElements(
            origin,
            selectedElements,
          ),
      },
      drag: {
        hasOccurred: false,
        offset: null,
      },
      eventListeners: {
        onMove: null,
        onUp: null,
        onKeyUp: null,
        onKeyDown: null,
      },
      boxSelection: {
        hasOccurred: false,
      },
    };
  }

  // Returns whether the event is a dragging a scrollbar
  private handleDraggingScrollBar(
    event: React.PointerEvent<HTMLElement>,
    pointerDownState: PointerDownState,
  ): boolean {
    if (
      !(pointerDownState.scrollbars.isOverEither && !this.state.multiElement)
    ) {
      return false;
    }
    isDraggingScrollBar = true;
    pointerDownState.lastCoords.x = event.clientX;
    pointerDownState.lastCoords.y = event.clientY;
    const onPointerMove = withBatchedUpdatesThrottled((event: PointerEvent) => {
      const target = event.target;
      if (!(target instanceof HTMLElement)) {
        return;
      }

      this.handlePointerMoveOverScrollbars(event, pointerDownState);
    });
    const onPointerUp = withBatchedUpdates(() => {
      lastPointerUp = null;
      isDraggingScrollBar = false;
      setCursorForShape(this.interactiveCanvas, this.state);
      this.setState({
        cursorButton: "up",
      });
      this.savePointer(event.clientX, event.clientY, "up");
      window.removeEventListener(EVENT.POINTER_MOVE, onPointerMove);
      window.removeEventListener(EVENT.POINTER_UP, onPointerUp);
      onPointerMove.flush();
    });

    lastPointerUp = onPointerUp;

    window.addEventListener(EVENT.POINTER_MOVE, onPointerMove);
    window.addEventListener(EVENT.POINTER_UP, onPointerUp);
    return true;
  }

  private clearSelectionIfNotUsingSelection = (): void => {
    if (this.state.activeTool.type !== "selection") {
      this.setState({
        selectedElementIds: makeNextSelectedElementIds({}, this.state),
        selectedGroupIds: {},
        editingGroupId: null,
        activeEmbeddable: null,
      });
    }
  };

  /**
   * @returns whether the pointer event has been completely handled
   */
  private handleSelectionOnPointerDown = (
    event: React.PointerEvent<HTMLElement>,
    pointerDownState: PointerDownState,
  ): boolean => {
    if (this.state.activeTool.type === "selection") {
      const elements = this.scene.getNonDeletedElements();
      const elementsMap = this.scene.getNonDeletedElementsMap();
      const selectedElements = this.scene.getSelectedElements(this.state);

      if (
        selectedElements.length === 1 &&
        !this.state.editingLinearElement &&
        !(
          this.state.selectedLinearElement &&
          this.state.selectedLinearElement.hoverPointIndex !== -1
        )
      ) {
        const elementWithTransformHandleType =
          getElementWithTransformHandleType(
            elements,
            this.state,
            pointerDownState.origin.x,
            pointerDownState.origin.y,
            this.state.zoom,
            event.pointerType,
            this.scene.getNonDeletedElementsMap(),
            this.device,
          );
        if (elementWithTransformHandleType != null) {
          this.setState({
            resizingElement: elementWithTransformHandleType.element,
          });
          pointerDownState.resize.handleType =
            elementWithTransformHandleType.transformHandleType;
        }
      } else if (selectedElements.length > 1) {
        pointerDownState.resize.handleType = getTransformHandleTypeFromCoords(
          getCommonBounds(selectedElements),
          pointerDownState.origin.x,
          pointerDownState.origin.y,
          this.state.zoom,
          event.pointerType,
          this.device,
        );
      }
      if (pointerDownState.resize.handleType) {
        pointerDownState.resize.isResizing = true;
        pointerDownState.resize.offset = tupleToCoors(
          getResizeOffsetXY(
            pointerDownState.resize.handleType,
            selectedElements,
            elementsMap,
            pointerDownState.origin.x,
            pointerDownState.origin.y,
          ),
        );
        if (
          selectedElements.length === 1 &&
          isLinearElement(selectedElements[0]) &&
          selectedElements[0].points.length === 2
        ) {
          pointerDownState.resize.arrowDirection = getResizeArrowDirection(
            pointerDownState.resize.handleType,
            selectedElements[0],
          );
        }
      } else {
        if (this.state.selectedLinearElement) {
          const linearElementEditor =
            this.state.editingLinearElement || this.state.selectedLinearElement;
          const ret = LinearElementEditor.handlePointerDown(
            event,
            this,
            this.store,
            pointerDownState.origin,
            linearElementEditor,
            this.scene,
          );
          if (ret.hitElement) {
            pointerDownState.hit.element = ret.hitElement;
          }
          if (ret.linearElementEditor) {
            this.setState({ selectedLinearElement: ret.linearElementEditor });

            if (this.state.editingLinearElement) {
              this.setState({ editingLinearElement: ret.linearElementEditor });
            }
          }
          if (ret.didAddPoint) {
            return true;
          }
        }
        // hitElement may already be set above, so check first
        pointerDownState.hit.element =
          pointerDownState.hit.element ??
          this.getElementAtPosition(
            pointerDownState.origin.x,
            pointerDownState.origin.y,
          );

        if (pointerDownState.hit.element) {
          // Early return if pointer is hitting link icon
          const hitLinkElement = this.getElementLinkAtPosition(
            {
              x: pointerDownState.origin.x,
              y: pointerDownState.origin.y,
            },
            pointerDownState.hit.element,
          );
          if (hitLinkElement) {
            return false;
          }
        }

        // For overlapped elements one position may hit
        // multiple elements
        pointerDownState.hit.allHitElements = this.getElementsAtPosition(
          pointerDownState.origin.x,
          pointerDownState.origin.y,
        );

        const hitElement = pointerDownState.hit.element;
        const someHitElementIsSelected =
          pointerDownState.hit.allHitElements.some((element) =>
            this.isASelectedElement(element),
          );
        if (
          (hitElement === null || !someHitElementIsSelected) &&
          !event.shiftKey &&
          !pointerDownState.hit.hasHitCommonBoundingBoxOfSelectedElements
        ) {
          this.clearSelection(hitElement);
        }

        if (this.state.editingLinearElement) {
          this.setState({
            selectedElementIds: makeNextSelectedElementIds(
              {
                [this.state.editingLinearElement.elementId]: true,
              },
              this.state,
            ),
          });
          // If we click on something
        } else if (hitElement != null) {
          // on CMD/CTRL, drill down to hit element regardless of groups etc.
          if (event[KEYS.CTRL_OR_CMD]) {
            if (!this.state.selectedElementIds[hitElement.id]) {
              pointerDownState.hit.wasAddedToSelection = true;
            }
            this.setState((prevState) => ({
              ...editGroupForSelectedElement(prevState, hitElement),
              previousSelectedElementIds: this.state.selectedElementIds,
            }));
            // mark as not completely handled so as to allow dragging etc.
            return false;
          }

          // deselect if item is selected
          // if shift is not clicked, this will always return true
          // otherwise, it will trigger selection based on current
          // state of the box
          if (!this.state.selectedElementIds[hitElement.id]) {
            // if we are currently editing a group, exiting editing mode and deselect the group.
            if (
              this.state.editingGroupId &&
              !isElementInGroup(hitElement, this.state.editingGroupId)
            ) {
              this.setState({
                selectedElementIds: makeNextSelectedElementIds({}, this.state),
                selectedGroupIds: {},
                editingGroupId: null,
                activeEmbeddable: null,
              });
            }

            // Add hit element to selection. At this point if we're not holding
            // SHIFT the previously selected element(s) were deselected above
            // (make sure you use setState updater to use latest state)
            // With shift-selection, we want to make sure that frames and their containing
            // elements are not selected at the same time.
            if (
              !someHitElementIsSelected &&
              !pointerDownState.hit.hasHitCommonBoundingBoxOfSelectedElements
            ) {
              this.setState((prevState) => {
                const nextSelectedElementIds: { [id: string]: true } = {
                  ...prevState.selectedElementIds,
                  [hitElement.id]: true,
                };

                const previouslySelectedElements: ExcalidrawElement[] = [];

                Object.keys(prevState.selectedElementIds).forEach((id) => {
                  const element = this.scene.getElement(id);
                  element && previouslySelectedElements.push(element);
                });

                // if hitElement is frame-like, deselect all of its elements
                // if they are selected
                if (isFrameLikeElement(hitElement)) {
                  getFrameChildren(
                    previouslySelectedElements,
                    hitElement.id,
                  ).forEach((element) => {
                    delete nextSelectedElementIds[element.id];
                  });
                } else if (hitElement.frameId) {
                  // if hitElement is in a frame and its frame has been selected
                  // disable selection for the given element
                  if (nextSelectedElementIds[hitElement.frameId]) {
                    delete nextSelectedElementIds[hitElement.id];
                  }
                } else {
                  // hitElement is neither a frame nor an element in a frame
                  // but since hitElement could be in a group with some frames
                  // this means selecting hitElement will have the frames selected as well
                  // because we want to keep the invariant:
                  // - frames and their elements are not selected at the same time
                  // we deselect elements in those frames that were previously selected

                  const groupIds = hitElement.groupIds;
                  const framesInGroups = new Set(
                    groupIds
                      .flatMap((gid) =>
                        getElementsInGroup(
                          this.scene.getNonDeletedElements(),
                          gid,
                        ),
                      )
                      .filter((element) => isFrameLikeElement(element))
                      .map((frame) => frame.id),
                  );

                  if (framesInGroups.size > 0) {
                    previouslySelectedElements.forEach((element) => {
                      if (
                        element.frameId &&
                        framesInGroups.has(element.frameId)
                      ) {
                        // deselect element and groups containing the element
                        delete nextSelectedElementIds[element.id];
                        element.groupIds
                          .flatMap((gid) =>
                            getElementsInGroup(
                              this.scene.getNonDeletedElements(),
                              gid,
                            ),
                          )
                          .forEach((element) => {
                            delete nextSelectedElementIds[element.id];
                          });
                      }
                    });
                  }
                }

                return {
                  ...selectGroupsForSelectedElements(
                    {
                      editingGroupId: prevState.editingGroupId,
                      selectedElementIds: nextSelectedElementIds,
                    },
                    this.scene.getNonDeletedElements(),
                    prevState,
                    this,
                  ),
                  showHyperlinkPopup:
                    hitElement.link || isEmbeddableElement(hitElement)
                      ? "info"
                      : false,
                };
              });
              pointerDownState.hit.wasAddedToSelection = true;
            }
          }
        }

        this.setState({
          previousSelectedElementIds: this.state.selectedElementIds,
        });
      }
    }
    return false;
  };

  private isASelectedElement(hitElement: ExcalidrawElement | null): boolean {
    return hitElement != null && this.state.selectedElementIds[hitElement.id];
  }

  private isHittingCommonBoundingBoxOfSelectedElements(
    point: Readonly<{ x: number; y: number }>,
    selectedElements: readonly ExcalidrawElement[],
  ): boolean {
    if (selectedElements.length < 2) {
      return false;
    }

    // How many pixels off the shape boundary we still consider a hit
    const threshold = this.getElementHitThreshold();
    const [x1, y1, x2, y2] = getCommonBounds(selectedElements);
    return (
      point.x > x1 - threshold &&
      point.x < x2 + threshold &&
      point.y > y1 - threshold &&
      point.y < y2 + threshold
    );
  }

  private handleTextOnPointerDown = (
    event: React.PointerEvent<HTMLElement>,
    pointerDownState: PointerDownState,
  ): void => {
    // if we're currently still editing text, clicking outside
    // should only finalize it, not create another (irrespective
    // of state.activeTool.locked)
    if (this.state.editingTextElement) {
      return;
    }
    let sceneX = pointerDownState.origin.x;
    let sceneY = pointerDownState.origin.y;

    const element = this.getElementAtPosition(sceneX, sceneY, {
      includeBoundTextElement: true,
    });

    // FIXME
    let container = this.getTextBindableContainerAtPosition(sceneX, sceneY);

    if (hasBoundTextElement(element)) {
      container = element as ExcalidrawTextContainer;
      sceneX = element.x + element.width / 2;
      sceneY = element.y + element.height / 2;
    }
    this.startTextEditing({
      sceneX,
      sceneY,
      insertAtParentCenter: !event.altKey,
      container,
      autoEdit: false,
    });

    resetCursor(this.interactiveCanvas);
    if (!this.state.activeTool.locked) {
      this.setState({
        activeTool: updateActiveTool(this.state, { type: "selection" }),
      });
    }
  };

  private handleFreeDrawElementOnPointerDown = (
    event: React.PointerEvent<HTMLElement>,
    elementType: ExcalidrawFreeDrawElement["type"],
    pointerDownState: PointerDownState,
  ) => {
    // Begin a mark capture. This does not have to update state yet.
    const [gridX, gridY] = getGridPoint(
      pointerDownState.origin.x,
      pointerDownState.origin.y,
      null,
    );

    const topLayerFrame = this.getTopLayerFrameAtSceneCoords({
      x: gridX,
      y: gridY,
    });

    const simulatePressure = event.pressure === 0.5;

    const element = newFreeDrawElement({
      type: elementType,
      x: gridX,
      y: gridY,
      strokeColor: this.state.currentItemStrokeColor,
      backgroundColor: this.state.currentItemBackgroundColor,
      fillStyle: this.state.currentItemFillStyle,
      strokeWidth: this.state.currentItemStrokeWidth,
      strokeStyle: this.state.currentItemStrokeStyle,
      roughness: this.state.currentItemRoughness,
      opacity: this.state.currentItemOpacity,
      roundness: null,
      simulatePressure,
      locked: false,
      frameId: topLayerFrame ? topLayerFrame.id : null,
      points: [point<LocalPoint>(0, 0)],
      pressures: simulatePressure ? [] : [event.pressure],
    });

    this.scene.insertElement(element);

    this.setState((prevState) => {
      const nextSelectedElementIds = {
        ...prevState.selectedElementIds,
      };
      delete nextSelectedElementIds[element.id];
      return {
        selectedElementIds: makeNextSelectedElementIds(
          nextSelectedElementIds,
          prevState,
        ),
      };
    });

    const boundElement = getHoveredElementForBinding(
      pointerDownState.origin,
      this.scene.getNonDeletedElements(),
      this.scene.getNonDeletedElementsMap(),
    );

    this.setState({
      newElement: element,
      startBoundElement: boundElement,
      suggestedBindings: [],
    });
  };

  public insertIframeElement = ({
    sceneX,
    sceneY,
    width,
    height,
  }: {
    sceneX: number;
    sceneY: number;
    width: number;
    height: number;
  }) => {
    const [gridX, gridY] = getGridPoint(
      sceneX,
      sceneY,
      this.lastPointerDownEvent?.[KEYS.CTRL_OR_CMD]
        ? null
        : this.getEffectiveGridSize(),
    );

    const element = newIframeElement({
      type: "iframe",
      x: gridX,
      y: gridY,
      strokeColor: "transparent",
      backgroundColor: "transparent",
      fillStyle: this.state.currentItemFillStyle,
      strokeWidth: this.state.currentItemStrokeWidth,
      strokeStyle: this.state.currentItemStrokeStyle,
      roughness: this.state.currentItemRoughness,
      roundness: this.getCurrentItemRoundness("iframe"),
      opacity: this.state.currentItemOpacity,
      locked: false,
      width,
      height,
    });

    this.scene.insertElement(element);

    return element;
  };

  //create rectangle element with youtube top left on nearest grid point width / hight 640/360
  public insertEmbeddableElement = ({
    sceneX,
    sceneY,
    link,
  }: {
    sceneX: number;
    sceneY: number;
    link: string;
  }) => {
    const [gridX, gridY] = getGridPoint(
      sceneX,
      sceneY,
      this.lastPointerDownEvent?.[KEYS.CTRL_OR_CMD]
        ? null
        : this.getEffectiveGridSize(),
    );

    const embedLink = getEmbedLink(link);

    if (!embedLink) {
      return;
    }

    if (embedLink.error instanceof URIError) {
      this.setToast({
        message: t("toast.unrecognizedLinkFormat"),
        closable: true,
      });
    }

    const element = newEmbeddableElement({
      type: "embeddable",
      x: gridX,
      y: gridY,
      strokeColor: "transparent",
      backgroundColor: "transparent",
      fillStyle: this.state.currentItemFillStyle,
      strokeWidth: this.state.currentItemStrokeWidth,
      strokeStyle: this.state.currentItemStrokeStyle,
      roughness: this.state.currentItemRoughness,
      roundness: this.getCurrentItemRoundness("embeddable"),
      opacity: this.state.currentItemOpacity,
      locked: false,
      width: embedLink.intrinsicSize.w,
      height: embedLink.intrinsicSize.h,
      link,
    });

    this.scene.insertElement(element);

    return element;
  };

  private createImageElement = ({
    sceneX,
    sceneY,
    addToFrameUnderCursor = true,
  }: {
    sceneX: number;
    sceneY: number;
    addToFrameUnderCursor?: boolean;
  }) => {
    const [gridX, gridY] = getGridPoint(
      sceneX,
      sceneY,
      this.lastPointerDownEvent?.[KEYS.CTRL_OR_CMD]
        ? null
        : this.getEffectiveGridSize(),
    );

    const topLayerFrame = addToFrameUnderCursor
      ? this.getTopLayerFrameAtSceneCoords({
          x: gridX,
          y: gridY,
        })
      : null;

    const element = newImageElement({
      type: "image",
      x: gridX,
      y: gridY,
      strokeColor: this.state.currentItemStrokeColor,
      backgroundColor: this.state.currentItemBackgroundColor,
      fillStyle: this.state.currentItemFillStyle,
      strokeWidth: this.state.currentItemStrokeWidth,
      strokeStyle: this.state.currentItemStrokeStyle,
      roughness: this.state.currentItemRoughness,
      roundness: null,
      opacity: this.state.currentItemOpacity,
      locked: false,
      frameId: topLayerFrame ? topLayerFrame.id : null,
    });

    return element;
  };

  private handleLinearElementOnPointerDown = (
    event: React.PointerEvent<HTMLElement>,
    elementType: ExcalidrawLinearElement["type"],
    pointerDownState: PointerDownState,
  ): void => {
    if (this.state.multiElement) {
      const { multiElement } = this.state;

      // finalize if completing a loop
      if (
        multiElement.type === "line" &&
        isPathALoop(multiElement.points, this.state.zoom.value)
      ) {
        mutateElement(multiElement, {
          lastCommittedPoint:
            multiElement.points[multiElement.points.length - 1],
        });
        this.actionManager.executeAction(actionFinalize);
        return;
      }

      // Elbow arrows cannot be created by putting down points
      // only the start and end points can be defined
      if (isElbowArrow(multiElement) && multiElement.points.length > 1) {
        mutateElement(multiElement, {
          lastCommittedPoint:
            multiElement.points[multiElement.points.length - 1],
        });
        this.actionManager.executeAction(actionFinalize);
        return;
      }

      const { x: rx, y: ry, lastCommittedPoint } = multiElement;

      // clicking inside commit zone → finalize arrow
      if (
        multiElement.points.length > 1 &&
        lastCommittedPoint &&
        pointDistance(
          point(pointerDownState.origin.x - rx, pointerDownState.origin.y - ry),
          lastCommittedPoint,
        ) < LINE_CONFIRM_THRESHOLD
      ) {
        this.actionManager.executeAction(actionFinalize);
        return;
      }

      this.setState((prevState) => ({
        selectedElementIds: makeNextSelectedElementIds(
          {
            ...prevState.selectedElementIds,
            [multiElement.id]: true,
          },
          prevState,
        ),
      }));
      // clicking outside commit zone → update reference for last committed
      // point
      mutateElement(multiElement, {
        lastCommittedPoint: multiElement.points[multiElement.points.length - 1],
      });
      setCursor(this.interactiveCanvas, CURSOR_TYPE.POINTER);
    } else {
      const [gridX, gridY] = getGridPoint(
        pointerDownState.origin.x,
        pointerDownState.origin.y,
        event[KEYS.CTRL_OR_CMD] ? null : this.getEffectiveGridSize(),
      );

      const topLayerFrame = this.getTopLayerFrameAtSceneCoords({
        x: gridX,
        y: gridY,
      });

      /* If arrow is pre-arrowheads, it will have undefined for both start and end arrowheads.
      If so, we want it to be null for start and "arrow" for end. If the linear item is not
      an arrow, we want it to be null for both. Otherwise, we want it to use the
      values from appState. */

      const { currentItemStartArrowhead, currentItemEndArrowhead } = this.state;
      const [startArrowhead, endArrowhead] =
        elementType === "arrow"
          ? [currentItemStartArrowhead, currentItemEndArrowhead]
          : [null, null];

      const element =
        elementType === "arrow"
          ? newArrowElement({
              type: elementType,
              x: gridX,
              y: gridY,
              strokeColor: this.state.currentItemStrokeColor,
              backgroundColor: this.state.currentItemBackgroundColor,
              fillStyle: this.state.currentItemFillStyle,
              strokeWidth: this.state.currentItemStrokeWidth,
              strokeStyle: this.state.currentItemStrokeStyle,
              roughness: this.state.currentItemRoughness,
              opacity: this.state.currentItemOpacity,
              roundness:
                this.state.currentItemArrowType === ARROW_TYPE.round
                  ? { type: ROUNDNESS.PROPORTIONAL_RADIUS }
                  : // note, roundness doesn't have any effect for elbow arrows,
                    // but it's best to set it to null as well
                    null,
              startArrowhead,
              endArrowhead,
              locked: false,
              frameId: topLayerFrame ? topLayerFrame.id : null,
              elbowed: this.state.currentItemArrowType === ARROW_TYPE.elbow,
            })
          : newLinearElement({
              type: elementType,
              x: gridX,
              y: gridY,
              strokeColor: this.state.currentItemStrokeColor,
              backgroundColor: this.state.currentItemBackgroundColor,
              fillStyle: this.state.currentItemFillStyle,
              strokeWidth: this.state.currentItemStrokeWidth,
              strokeStyle: this.state.currentItemStrokeStyle,
              roughness: this.state.currentItemRoughness,
              opacity: this.state.currentItemOpacity,
              roundness:
                this.state.currentItemRoundness === "round"
                  ? { type: ROUNDNESS.PROPORTIONAL_RADIUS }
                  : null,
              locked: false,
              frameId: topLayerFrame ? topLayerFrame.id : null,
            });
      this.setState((prevState) => {
        const nextSelectedElementIds = {
          ...prevState.selectedElementIds,
        };
        delete nextSelectedElementIds[element.id];
        return {
          selectedElementIds: makeNextSelectedElementIds(
            nextSelectedElementIds,
            prevState,
          ),
        };
      });
      mutateElement(element, {
        points: [...element.points, point<LocalPoint>(0, 0)],
      });
      const boundElement = getHoveredElementForBinding(
        pointerDownState.origin,
        this.scene.getNonDeletedElements(),
        this.scene.getNonDeletedElementsMap(),
        isElbowArrow(element),
      );

      this.scene.insertElement(element);
      this.setState({
        newElement: element,
        startBoundElement: boundElement,
        suggestedBindings: [],
      });
    }
  };

  private getCurrentItemRoundness(
    elementType:
      | "selection"
      | "rectangle"
      | "diamond"
      | "ellipse"
      | "iframe"
      | "embeddable",
  ) {
    return this.state.currentItemRoundness === "round"
      ? {
          type: isUsingAdaptiveRadius(elementType)
            ? ROUNDNESS.ADAPTIVE_RADIUS
            : ROUNDNESS.PROPORTIONAL_RADIUS,
        }
      : null;
  }

  private createGenericElementOnPointerDown = (
    elementType: ExcalidrawGenericElement["type"] | "embeddable",
    pointerDownState: PointerDownState,
  ): void => {
    const [gridX, gridY] = getGridPoint(
      pointerDownState.origin.x,
      pointerDownState.origin.y,
      this.lastPointerDownEvent?.[KEYS.CTRL_OR_CMD]
        ? null
        : this.getEffectiveGridSize(),
    );

    const topLayerFrame = this.getTopLayerFrameAtSceneCoords({
      x: gridX,
      y: gridY,
    });

    const baseElementAttributes = {
      x: gridX,
      y: gridY,
      strokeColor: this.state.currentItemStrokeColor,
      backgroundColor: this.state.currentItemBackgroundColor,
      fillStyle: this.state.currentItemFillStyle,
      strokeWidth: this.state.currentItemStrokeWidth,
      strokeStyle: this.state.currentItemStrokeStyle,
      roughness: this.state.currentItemRoughness,
      opacity: this.state.currentItemOpacity,
      roundness: this.getCurrentItemRoundness(elementType),
      locked: false,
      frameId: topLayerFrame ? topLayerFrame.id : null,
    } as const;

    let element;
    if (elementType === "embeddable") {
      element = newEmbeddableElement({
        type: "embeddable",
        ...baseElementAttributes,
      });
    } else {
      element = newElement({
        type: elementType,
        ...baseElementAttributes,
      });
    }

    if (element.type === "selection") {
      this.setState({
        selectionElement: element,
      });
    } else {
      this.scene.insertElement(element);
      this.setState({
        multiElement: null,
        newElement: element,
      });
    }
  };

  private createFrameElementOnPointerDown = (
    pointerDownState: PointerDownState,
    type: Extract<ToolType, "frame" | "magicframe">,
  ): void => {
    const [gridX, gridY] = getGridPoint(
      pointerDownState.origin.x,
      pointerDownState.origin.y,
      this.lastPointerDownEvent?.[KEYS.CTRL_OR_CMD]
        ? null
        : this.getEffectiveGridSize(),
    );

    const constructorOpts = {
      x: gridX,
      y: gridY,
      opacity: this.state.currentItemOpacity,
      locked: false,
      ...FRAME_STYLE,
    } as const;

    const frame =
      type === TOOL_TYPE.magicframe
        ? newMagicFrameElement(constructorOpts)
        : newFrameElement(constructorOpts);

    this.scene.insertElement(frame);

    this.setState({
      multiElement: null,
      newElement: frame,
    });
  };

  private maybeCacheReferenceSnapPoints(
    event: KeyboardModifiersObject,
    selectedElements: ExcalidrawElement[],
    recomputeAnyways: boolean = false,
  ) {
    if (
      isSnappingEnabled({
        event,
        app: this,
        selectedElements,
      }) &&
      (recomputeAnyways || !SnapCache.getReferenceSnapPoints())
    ) {
      SnapCache.setReferenceSnapPoints(
        getReferenceSnapPoints(
          this.scene.getNonDeletedElements(),
          selectedElements,
          this.state,
          this.scene.getNonDeletedElementsMap(),
        ),
      );
    }
  }

  private maybeCacheVisibleGaps(
    event: KeyboardModifiersObject,
    selectedElements: ExcalidrawElement[],
    recomputeAnyways: boolean = false,
  ) {
    if (
      isSnappingEnabled({
        event,
        app: this,
        selectedElements,
      }) &&
      (recomputeAnyways || !SnapCache.getVisibleGaps())
    ) {
      SnapCache.setVisibleGaps(
        getVisibleGaps(
          this.scene.getNonDeletedElements(),
          selectedElements,
          this.state,
          this.scene.getNonDeletedElementsMap(),
        ),
      );
    }
  }

  private onKeyDownFromPointerDownHandler(
    pointerDownState: PointerDownState,
  ): (event: KeyboardEvent) => void {
    return withBatchedUpdates((event: KeyboardEvent) => {
      if (this.maybeHandleResize(pointerDownState, event)) {
        return;
      }
      this.maybeDragNewGenericElement(pointerDownState, event);
    });
  }

  private onKeyUpFromPointerDownHandler(
    pointerDownState: PointerDownState,
  ): (event: KeyboardEvent) => void {
    return withBatchedUpdates((event: KeyboardEvent) => {
      // Prevents focus from escaping excalidraw tab
      event.key === KEYS.ALT && event.preventDefault();
      if (this.maybeHandleResize(pointerDownState, event)) {
        return;
      }
      this.maybeDragNewGenericElement(pointerDownState, event);
    });
  }

  private onPointerMoveFromPointerDownHandler(
    pointerDownState: PointerDownState,
  ) {
    return withBatchedUpdatesThrottled((event: PointerEvent) => {
      // We need to initialize dragOffsetXY only after we've updated
      // `state.selectedElementIds` on pointerDown. Doing it here in pointerMove
      // event handler should hopefully ensure we're already working with
      // the updated state.
      if (pointerDownState.drag.offset === null) {
        pointerDownState.drag.offset = tupleToCoors(
          getDragOffsetXY(
            this.scene.getSelectedElements(this.state),
            pointerDownState.origin.x,
            pointerDownState.origin.y,
          ),
        );
      }
      const target = event.target;
      if (!(target instanceof HTMLElement)) {
        return;
      }

      if (this.handlePointerMoveOverScrollbars(event, pointerDownState)) {
        return;
      }

      const pointerCoords = viewportCoordsToSceneCoords(event, this.state);

      if (isEraserActive(this.state)) {
        this.handleEraser(event, pointerDownState, pointerCoords);
        return;
      }

      if (this.state.activeTool.type === "laser") {
        this.laserTrails.addPointToPath(pointerCoords.x, pointerCoords.y);
      }

      const [gridX, gridY] = getGridPoint(
        pointerCoords.x,
        pointerCoords.y,
        event[KEYS.CTRL_OR_CMD] ? null : this.getEffectiveGridSize(),
      );

      // for arrows/lines, don't start dragging until a given threshold
      // to ensure we don't create a 2-point arrow by mistake when
      // user clicks mouse in a way that it moves a tiny bit (thus
      // triggering pointermove)
      if (
        !pointerDownState.drag.hasOccurred &&
        (this.state.activeTool.type === "arrow" ||
          this.state.activeTool.type === "line")
      ) {
        if (
          pointDistance(
            point(pointerCoords.x, pointerCoords.y),
            point(pointerDownState.origin.x, pointerDownState.origin.y),
          ) < DRAGGING_THRESHOLD
        ) {
          return;
        }
      }
      if (pointerDownState.resize.isResizing) {
        pointerDownState.lastCoords.x = pointerCoords.x;
        pointerDownState.lastCoords.y = pointerCoords.y;
        if (this.maybeHandleResize(pointerDownState, event)) {
          return true;
        }
      }
      const elementsMap = this.scene.getNonDeletedElementsMap();

      if (this.state.selectedLinearElement) {
        const linearElementEditor =
          this.state.editingLinearElement || this.state.selectedLinearElement;

        if (
          LinearElementEditor.shouldAddMidpoint(
            this.state.selectedLinearElement,
            pointerCoords,
            this.state,
            elementsMap,
          )
        ) {
          const ret = LinearElementEditor.addMidpoint(
            this.state.selectedLinearElement,
            pointerCoords,
            this,
            !event[KEYS.CTRL_OR_CMD],
            elementsMap,
          );
          if (!ret) {
            return;
          }

          // Since we are reading from previous state which is not possible with
          // automatic batching in React 18 hence using flush sync to synchronously
          // update the state. Check https://github.com/excalidraw/excalidraw/pull/5508 for more details.

          flushSync(() => {
            if (this.state.selectedLinearElement) {
              this.setState({
                selectedLinearElement: {
                  ...this.state.selectedLinearElement,
                  pointerDownState: ret.pointerDownState,
                  selectedPointsIndices: ret.selectedPointsIndices,
                },
              });
            }
            if (this.state.editingLinearElement) {
              this.setState({
                editingLinearElement: {
                  ...this.state.editingLinearElement,
                  pointerDownState: ret.pointerDownState,
                  selectedPointsIndices: ret.selectedPointsIndices,
                },
              });
            }
          });

          return;
        } else if (
          linearElementEditor.pointerDownState.segmentMidpoint.value !== null &&
          !linearElementEditor.pointerDownState.segmentMidpoint.added
        ) {
          return;
        }

        const didDrag = LinearElementEditor.handlePointDragging(
          event,
          this,
          pointerCoords.x,
          pointerCoords.y,
          (element, pointsSceneCoords) => {
            this.maybeSuggestBindingsForLinearElementAtCoords(
              element,
              pointsSceneCoords,
            );
          },
          linearElementEditor,
          this.scene,
        );
        if (didDrag) {
          pointerDownState.lastCoords.x = pointerCoords.x;
          pointerDownState.lastCoords.y = pointerCoords.y;
          pointerDownState.drag.hasOccurred = true;
          if (
            this.state.editingLinearElement &&
            !this.state.editingLinearElement.isDragging
          ) {
            this.setState({
              editingLinearElement: {
                ...this.state.editingLinearElement,
                isDragging: true,
              },
            });
          }
          if (!this.state.selectedLinearElement.isDragging) {
            this.setState({
              selectedLinearElement: {
                ...this.state.selectedLinearElement,
                isDragging: true,
              },
            });
          }
          return;
        }
      }

      const hasHitASelectedElement = pointerDownState.hit.allHitElements.some(
        (element) => this.isASelectedElement(element),
      );

      const isSelectingPointsInLineEditor =
        this.state.editingLinearElement &&
        event.shiftKey &&
        this.state.editingLinearElement.elementId ===
          pointerDownState.hit.element?.id;
      if (
        (hasHitASelectedElement ||
          pointerDownState.hit.hasHitCommonBoundingBoxOfSelectedElements) &&
        !isSelectingPointsInLineEditor
      ) {
        const selectedElements = this.scene.getSelectedElements(this.state);

        if (selectedElements.every((element) => element.locked)) {
          return;
        }

        const selectedElementsHasAFrame = selectedElements.find((e) =>
          isFrameLikeElement(e),
        );
        const topLayerFrame = this.getTopLayerFrameAtSceneCoords(pointerCoords);
        this.setState({
          frameToHighlight:
            topLayerFrame && !selectedElementsHasAFrame ? topLayerFrame : null,
        });

        // Marking that click was used for dragging to check
        // if elements should be deselected on pointerup
        pointerDownState.drag.hasOccurred = true;

        // prevent dragging even if we're no longer holding cmd/ctrl otherwise
        // it would have weird results (stuff jumping all over the screen)
        // Checking for editingTextElement to avoid jump while editing on mobile #6503
        if (
          selectedElements.length > 0 &&
          !pointerDownState.withCmdOrCtrl &&
          !this.state.editingTextElement &&
          this.state.activeEmbeddable?.state !== "active"
        ) {
          const dragOffset = {
            x: pointerCoords.x - pointerDownState.origin.x,
            y: pointerCoords.y - pointerDownState.origin.y,
          };

          const originalElements = [
            ...pointerDownState.originalElements.values(),
          ];

          // We only drag in one direction if shift is pressed
          const lockDirection = event.shiftKey;

          if (lockDirection) {
            const distanceX = Math.abs(dragOffset.x);
            const distanceY = Math.abs(dragOffset.y);

            const lockX = lockDirection && distanceX < distanceY;
            const lockY = lockDirection && distanceX > distanceY;

            if (lockX) {
              dragOffset.x = 0;
            }

            if (lockY) {
              dragOffset.y = 0;
            }
          }

          // Snap cache *must* be synchronously popuplated before initial drag,
          // otherwise the first drag even will not snap, causing a jump before
          // it snaps to its position if previously snapped already.
          this.maybeCacheVisibleGaps(event, selectedElements);
          this.maybeCacheReferenceSnapPoints(event, selectedElements);

          const { snapOffset, snapLines } = snapDraggedElements(
            originalElements,
            dragOffset,
            this,
            event,
            this.scene.getNonDeletedElementsMap(),
          );

          this.setState({ snapLines });

          // when we're editing the name of a frame, we want the user to be
          // able to select and interact with the text input
          !this.state.editingFrame &&
            dragSelectedElements(
              pointerDownState,
              selectedElements,
              dragOffset,
              this.scene,
              snapOffset,
              event[KEYS.CTRL_OR_CMD] ? null : this.getEffectiveGridSize(),
            );

          this.setState({
            selectedElementsAreBeingDragged: true,
            // element is being dragged and selectionElement that was created on pointer down
            // should be removed
            selectionElement: null,
          });

          if (
            selectedElements.length !== 1 ||
            !isElbowArrow(selectedElements[0])
          ) {
            this.setState({
              suggestedBindings: getSuggestedBindingsForArrows(
                selectedElements,
                this.scene.getNonDeletedElementsMap(),
              ),
            });
          }

          // We duplicate the selected element if alt is pressed on pointer move
          if (event.altKey && !pointerDownState.hit.hasBeenDuplicated) {
            // Move the currently selected elements to the top of the z index stack, and
            // put the duplicates where the selected elements used to be.
            // (the origin point where the dragging started)

            pointerDownState.hit.hasBeenDuplicated = true;

            const nextElements = [];
            const elementsToAppend = [];
            const groupIdMap = new Map();
            const oldIdToDuplicatedId = new Map();
            const hitElement = pointerDownState.hit.element;
            const selectedElementIds = new Set(
              this.scene
                .getSelectedElements({
                  selectedElementIds: this.state.selectedElementIds,
                  includeBoundTextElement: true,
                  includeElementsInFrames: true,
                })
                .map((element) => element.id),
            );

            const elements = this.scene.getElementsIncludingDeleted();

            for (const element of elements) {
              if (
                selectedElementIds.has(element.id) ||
                // case: the state.selectedElementIds might not have been
                // updated yet by the time this mousemove event is fired
                (element.id === hitElement?.id &&
                  pointerDownState.hit.wasAddedToSelection)
              ) {
                const duplicatedElement = duplicateElement(
                  this.state.editingGroupId,
                  groupIdMap,
                  element,
                );
                const origElement = pointerDownState.originalElements.get(
                  element.id,
                )!;
                mutateElement(duplicatedElement, {
                  x: origElement.x,
                  y: origElement.y,
                });

                // put duplicated element to pointerDownState.originalElements
                // so that we can snap to the duplicated element without releasing
                pointerDownState.originalElements.set(
                  duplicatedElement.id,
                  duplicatedElement,
                );

                nextElements.push(duplicatedElement);
                elementsToAppend.push(element);
                oldIdToDuplicatedId.set(element.id, duplicatedElement.id);
              } else {
                nextElements.push(element);
              }
            }

            const nextSceneElements = [...nextElements, ...elementsToAppend];

            syncMovedIndices(nextSceneElements, arrayToMap(elementsToAppend));

            bindTextToShapeAfterDuplication(
              nextElements,
              elementsToAppend,
              oldIdToDuplicatedId,
            );
            fixBindingsAfterDuplication(
              nextSceneElements,
              elementsToAppend,
              oldIdToDuplicatedId,
              "duplicatesServeAsOld",
            );
            bindElementsToFramesAfterDuplication(
              nextSceneElements,
              elementsToAppend,
              oldIdToDuplicatedId,
            );

            this.scene.replaceAllElements(nextSceneElements);
            this.maybeCacheVisibleGaps(event, selectedElements, true);
            this.maybeCacheReferenceSnapPoints(event, selectedElements, true);
          }
          return;
        }
      }

      if (this.state.selectionElement) {
        pointerDownState.lastCoords.x = pointerCoords.x;
        pointerDownState.lastCoords.y = pointerCoords.y;
        this.maybeDragNewGenericElement(pointerDownState, event);
      } else {
        // It is very important to read this.state within each move event,
        // otherwise we would read a stale one!
        const newElement = this.state.newElement;

        if (!newElement) {
          return;
        }

        if (newElement.type === "freedraw") {
          const points = newElement.points;
          const dx = pointerCoords.x - newElement.x;
          const dy = pointerCoords.y - newElement.y;

          const lastPoint = points.length > 0 && points[points.length - 1];
          const discardPoint =
            lastPoint && lastPoint[0] === dx && lastPoint[1] === dy;

          if (!discardPoint) {
            const pressures = newElement.simulatePressure
              ? newElement.pressures
              : [...newElement.pressures, event.pressure];

            mutateElement(
              newElement,
              {
                points: [...points, point<LocalPoint>(dx, dy)],
                pressures,
              },
              false,
            );

            this.setState({
              newElement,
            });
          }
        } else if (isLinearElement(newElement)) {
          pointerDownState.drag.hasOccurred = true;
          const points = newElement.points;
          let dx = gridX - newElement.x;
          let dy = gridY - newElement.y;

          if (shouldRotateWithDiscreteAngle(event) && points.length === 2) {
            ({ width: dx, height: dy } = getLockedLinearCursorAlignSize(
              newElement.x,
              newElement.y,
              pointerCoords.x,
              pointerCoords.y,
            ));
          }

          if (points.length === 1) {
            mutateElement(
              newElement,
              {
                points: [...points, point<LocalPoint>(dx, dy)],
              },
              false,
            );
          } else if (points.length > 1 && isElbowArrow(newElement)) {
            mutateElbowArrow(
              newElement,
              elementsMap,
              [...points.slice(0, -1), point<LocalPoint>(dx, dy)],
              vector(0, 0),
              undefined,
              {
                isDragging: true,
                informMutation: false,
              },
            );
          } else if (points.length === 2) {
            mutateElement(
              newElement,
              {
                points: [...points.slice(0, -1), point<LocalPoint>(dx, dy)],
              },
              false,
            );
          }

          this.setState({
            newElement,
          });

          if (isBindingElement(newElement, false)) {
            // When creating a linear element by dragging
            this.maybeSuggestBindingsForLinearElementAtCoords(
              newElement,
              [pointerCoords],
              this.state.startBoundElement,
            );
          }
        } else {
          pointerDownState.lastCoords.x = pointerCoords.x;
          pointerDownState.lastCoords.y = pointerCoords.y;
          this.maybeDragNewGenericElement(pointerDownState, event, false);
        }
      }

      if (this.state.activeTool.type === "selection") {
        pointerDownState.boxSelection.hasOccurred = true;

        const elements = this.scene.getNonDeletedElements();

        // box-select line editor points
        if (this.state.editingLinearElement) {
          LinearElementEditor.handleBoxSelection(
            event,
            this.state,
            this.setState.bind(this),
            this.scene.getNonDeletedElementsMap(),
          );
          // regular box-select
        } else {
          let shouldReuseSelection = true;

          if (!event.shiftKey && isSomeElementSelected(elements, this.state)) {
            if (
              pointerDownState.withCmdOrCtrl &&
              pointerDownState.hit.element
            ) {
              this.setState((prevState) =>
                selectGroupsForSelectedElements(
                  {
                    ...prevState,
                    selectedElementIds: {
                      [pointerDownState.hit.element!.id]: true,
                    },
                  },
                  this.scene.getNonDeletedElements(),
                  prevState,
                  this,
                ),
              );
            } else {
              shouldReuseSelection = false;
            }
          }
          const elementsWithinSelection = this.state.selectionElement
            ? getElementsWithinSelection(
                elements,
                this.state.selectionElement,
                this.scene.getNonDeletedElementsMap(),
              )
            : [];

          this.setState((prevState) => {
            const nextSelectedElementIds = {
              ...(shouldReuseSelection && prevState.selectedElementIds),
              ...elementsWithinSelection.reduce(
                (acc: Record<ExcalidrawElement["id"], true>, element) => {
                  acc[element.id] = true;
                  return acc;
                },
                {},
              ),
            };

            if (pointerDownState.hit.element) {
              // if using ctrl/cmd, select the hitElement only if we
              // haven't box-selected anything else
              if (!elementsWithinSelection.length) {
                nextSelectedElementIds[pointerDownState.hit.element.id] = true;
              } else {
                delete nextSelectedElementIds[pointerDownState.hit.element.id];
              }
            }

            prevState = !shouldReuseSelection
              ? { ...prevState, selectedGroupIds: {}, editingGroupId: null }
              : prevState;

            return {
              ...selectGroupsForSelectedElements(
                {
                  editingGroupId: prevState.editingGroupId,
                  selectedElementIds: nextSelectedElementIds,
                },
                this.scene.getNonDeletedElements(),
                prevState,
                this,
              ),
              // select linear element only when we haven't box-selected anything else
              selectedLinearElement:
                elementsWithinSelection.length === 1 &&
                isLinearElement(elementsWithinSelection[0])
                  ? new LinearElementEditor(elementsWithinSelection[0])
                  : null,
              showHyperlinkPopup:
                elementsWithinSelection.length === 1 &&
                (elementsWithinSelection[0].link ||
                  isEmbeddableElement(elementsWithinSelection[0]))
                  ? "info"
                  : false,
            };
          });
        }
      }
    });
  }

  // Returns whether the pointer move happened over either scrollbar
  private handlePointerMoveOverScrollbars(
    event: PointerEvent,
    pointerDownState: PointerDownState,
  ): boolean {
    if (pointerDownState.scrollbars.isOverHorizontal) {
      const x = event.clientX;
      const dx = x - pointerDownState.lastCoords.x;
      this.translateCanvas({
        scrollX: this.state.scrollX - dx / this.state.zoom.value,
      });
      pointerDownState.lastCoords.x = x;
      return true;
    }

    if (pointerDownState.scrollbars.isOverVertical) {
      const y = event.clientY;
      const dy = y - pointerDownState.lastCoords.y;
      this.translateCanvas({
        scrollY: this.state.scrollY - dy / this.state.zoom.value,
      });
      pointerDownState.lastCoords.y = y;
      return true;
    }
    return false;
  }

  private onPointerUpFromPointerDownHandler(
    pointerDownState: PointerDownState,
  ): (event: PointerEvent) => void {
    return withBatchedUpdates((childEvent: PointerEvent) => {
      this.removePointer(childEvent);
      if (pointerDownState.eventListeners.onMove) {
        pointerDownState.eventListeners.onMove.flush();
      }
      const {
        newElement,
        resizingElement,
        multiElement,
        activeTool,
        isResizing,
        isRotating,
      } = this.state;

      this.setState((prevState) => ({
        isResizing: false,
        isRotating: false,
        resizingElement: null,
        selectionElement: null,
        frameToHighlight: null,
        elementsToHighlight: null,
        cursorButton: "up",
        snapLines: updateStable(prevState.snapLines, []),
        originSnapOffset: null,
      }));

      SnapCache.setReferenceSnapPoints(null);
      SnapCache.setVisibleGaps(null);

      this.savePointer(childEvent.clientX, childEvent.clientY, "up");

      this.setState({
        selectedElementsAreBeingDragged: false,
      });
      const elementsMap = this.scene.getNonDeletedElementsMap();
      // Handle end of dragging a point of a linear element, might close a loop
      // and sets binding element
      if (this.state.editingLinearElement) {
        if (
          !pointerDownState.boxSelection.hasOccurred &&
          pointerDownState.hit?.element?.id !==
            this.state.editingLinearElement.elementId
        ) {
          this.actionManager.executeAction(actionFinalize);
        } else {
          const editingLinearElement = LinearElementEditor.handlePointerUp(
            childEvent,
            this.state.editingLinearElement,
            this.state,
            this.scene,
          );
          if (editingLinearElement !== this.state.editingLinearElement) {
            this.setState({
              editingLinearElement,
              suggestedBindings: [],
            });
          }
        }
      } else if (this.state.selectedLinearElement) {
        if (
          pointerDownState.hit?.element?.id !==
          this.state.selectedLinearElement.elementId
        ) {
          const selectedELements = this.scene.getSelectedElements(this.state);
          // set selectedLinearElement to null if there is more than one element selected since we don't want to show linear element handles
          if (selectedELements.length > 1) {
            this.setState({ selectedLinearElement: null });
          }
        } else {
          const linearElementEditor = LinearElementEditor.handlePointerUp(
            childEvent,
            this.state.selectedLinearElement,
            this.state,
            this.scene,
          );

          const { startBindingElement, endBindingElement } =
            linearElementEditor;
          const element = this.scene.getElement(linearElementEditor.elementId);
          if (isBindingElement(element)) {
            bindOrUnbindLinearElement(
              element,
              startBindingElement,
              endBindingElement,
              elementsMap,
              this.scene,
            );
          }

          if (linearElementEditor !== this.state.selectedLinearElement) {
            this.setState({
              selectedLinearElement: {
                ...linearElementEditor,
                selectedPointsIndices: null,
              },
              suggestedBindings: [],
            });
          }
        }
      }

      this.missingPointerEventCleanupEmitter.clear();

      window.removeEventListener(
        EVENT.POINTER_MOVE,
        pointerDownState.eventListeners.onMove!,
      );
      window.removeEventListener(
        EVENT.POINTER_UP,
        pointerDownState.eventListeners.onUp!,
      );
      window.removeEventListener(
        EVENT.KEYDOWN,
        pointerDownState.eventListeners.onKeyDown!,
      );
      window.removeEventListener(
        EVENT.KEYUP,
        pointerDownState.eventListeners.onKeyUp!,
      );

      if (this.state.pendingImageElementId) {
        this.setState({ pendingImageElementId: null });
      }

      this.props?.onPointerUp?.(activeTool, pointerDownState);
      this.onPointerUpEmitter.trigger(
        this.state.activeTool,
        pointerDownState,
        childEvent,
      );

      if (newElement?.type === "freedraw") {
        const pointerCoords = viewportCoordsToSceneCoords(
          childEvent,
          this.state,
        );

        const points = newElement.points;
        let dx = pointerCoords.x - newElement.x;
        let dy = pointerCoords.y - newElement.y;

        // Allows dots to avoid being flagged as infinitely small
        if (dx === points[0][0] && dy === points[0][1]) {
          dy += 0.0001;
          dx += 0.0001;
        }

        const pressures = newElement.simulatePressure
          ? []
          : [...newElement.pressures, childEvent.pressure];

        mutateElement(newElement, {
          points: [...points, point<LocalPoint>(dx, dy)],
          pressures,
          lastCommittedPoint: point<LocalPoint>(dx, dy),
        });

        this.actionManager.executeAction(actionFinalize);

        return;
      }
      if (isImageElement(newElement)) {
        const imageElement = newElement;
        try {
          this.initializeImageDimensions(imageElement);
          this.setState(
            {
              selectedElementIds: makeNextSelectedElementIds(
                { [imageElement.id]: true },
                this.state,
              ),
            },
            () => {
              this.actionManager.executeAction(actionFinalize);
            },
          );
        } catch (error: any) {
          console.error(error);
          this.scene.replaceAllElements(
            this.scene
              .getElementsIncludingDeleted()
              .filter((el) => el.id !== imageElement.id),
          );
          this.actionManager.executeAction(actionFinalize);
        }
        return;
      }

      if (isLinearElement(newElement)) {
        if (newElement!.points.length > 1) {
          this.store.shouldCaptureIncrement();
        }
        const pointerCoords = viewportCoordsToSceneCoords(
          childEvent,
          this.state,
        );

        if (!pointerDownState.drag.hasOccurred && newElement && !multiElement) {
          mutateElement(newElement, {
            points: [
              ...newElement.points,
              point<LocalPoint>(
                pointerCoords.x - newElement.x,
                pointerCoords.y - newElement.y,
              ),
            ],
          });
          this.setState({
            multiElement: newElement,
            newElement,
          });
        } else if (pointerDownState.drag.hasOccurred && !multiElement) {
          if (
            isBindingEnabled(this.state) &&
            isBindingElement(newElement, false)
          ) {
            maybeBindLinearElement(
              newElement,
              this.state,
              pointerCoords,
              this.scene.getNonDeletedElementsMap(),
              this.scene.getNonDeletedElements(),
            );
          }
          this.setState({ suggestedBindings: [], startBoundElement: null });
          if (!activeTool.locked) {
            resetCursor(this.interactiveCanvas);
            this.setState((prevState) => ({
              newElement: null,
              activeTool: updateActiveTool(this.state, {
                type: "selection",
              }),
              selectedElementIds: makeNextSelectedElementIds(
                {
                  ...prevState.selectedElementIds,
                  [newElement.id]: true,
                },
                prevState,
              ),
              selectedLinearElement: new LinearElementEditor(newElement),
            }));
          } else {
            this.setState((prevState) => ({
              newElement: null,
            }));
          }
          // so that the scene gets rendered again to display the newly drawn linear as well
          this.scene.triggerUpdate();
        }
        return;
      }

      if (isTextElement(newElement)) {
        const minWidth = getMinTextElementWidth(
          getFontString({
            fontSize: newElement.fontSize,
            fontFamily: newElement.fontFamily,
          }),
          newElement.lineHeight,
        );

        if (newElement.width < minWidth) {
          mutateElement(newElement, {
            autoResize: true,
          });
        }

        this.resetCursor();

        this.handleTextWysiwyg(newElement, {
          isExistingElement: true,
        });
      }

      if (
        activeTool.type !== "selection" &&
        newElement &&
        isInvisiblySmallElement(newElement)
      ) {
        // remove invisible element which was added in onPointerDown
        // update the store snapshot, so that invisible elements are not captured by the store
        this.updateScene({
          elements: this.scene
            .getElementsIncludingDeleted()
            .filter((el) => el.id !== newElement.id),
          appState: {
            newElement: null,
          },
          storeAction: StoreAction.UPDATE,
        });

        return;
      }

      if (isFrameLikeElement(newElement)) {
        const elementsInsideFrame = getElementsInNewFrame(
          this.scene.getElementsIncludingDeleted(),
          newElement,
          this.scene.getNonDeletedElementsMap(),
        );

        this.scene.replaceAllElements(
          addElementsToFrame(
            this.scene.getElementsMapIncludingDeleted(),
            elementsInsideFrame,
            newElement,
          ),
        );
      }

      if (newElement) {
        mutateElement(newElement, getNormalizedDimensions(newElement));
        // the above does not guarantee the scene to be rendered again, hence the trigger below
        this.scene.triggerUpdate();
      }

      if (pointerDownState.drag.hasOccurred) {
        const sceneCoords = viewportCoordsToSceneCoords(childEvent, this.state);

        // when editing the points of a linear element, we check if the
        // linear element still is in the frame afterwards
        // if not, the linear element will be removed from its frame (if any)
        if (
          this.state.selectedLinearElement &&
          this.state.selectedLinearElement.isDragging
        ) {
          const linearElement = this.scene.getElement(
            this.state.selectedLinearElement.elementId,
          );

          if (linearElement?.frameId) {
            const frame = getContainingFrame(linearElement, elementsMap);

            if (frame && linearElement) {
              if (
                !elementOverlapsWithFrame(
                  linearElement,
                  frame,
                  this.scene.getNonDeletedElementsMap(),
                )
              ) {
                // remove the linear element from all groups
                // before removing it from the frame as well
                mutateElement(linearElement, {
                  groupIds: [],
                });

                removeElementsFromFrame(
                  [linearElement],
                  this.scene.getNonDeletedElementsMap(),
                );

                this.scene.triggerUpdate();
              }
            }
          }
        } else {
          // update the relationships between selected elements and frames
          const topLayerFrame = this.getTopLayerFrameAtSceneCoords(sceneCoords);

          const selectedElements = this.scene.getSelectedElements(this.state);
          let nextElements = this.scene.getElementsMapIncludingDeleted();

          const updateGroupIdsAfterEditingGroup = (
            elements: ExcalidrawElement[],
          ) => {
            if (elements.length > 0) {
              for (const element of elements) {
                const index = element.groupIds.indexOf(
                  this.state.editingGroupId!,
                );

                mutateElement(
                  element,
                  {
                    groupIds: element.groupIds.slice(0, index),
                  },
                  false,
                );
              }

              nextElements.forEach((element) => {
                if (
                  element.groupIds.length &&
                  getElementsInGroup(
                    nextElements,
                    element.groupIds[element.groupIds.length - 1],
                  ).length < 2
                ) {
                  mutateElement(
                    element,
                    {
                      groupIds: [],
                    },
                    false,
                  );
                }
              });

              this.setState({
                editingGroupId: null,
              });
            }
          };

          if (
            topLayerFrame &&
            !this.state.selectedElementIds[topLayerFrame.id]
          ) {
            const elementsToAdd = selectedElements.filter(
              (element) =>
                element.frameId !== topLayerFrame.id &&
                isElementInFrame(element, nextElements, this.state),
            );

            if (this.state.editingGroupId) {
              updateGroupIdsAfterEditingGroup(elementsToAdd);
            }

            nextElements = addElementsToFrame(
              nextElements,
              elementsToAdd,
              topLayerFrame,
            );
          } else if (!topLayerFrame) {
            if (this.state.editingGroupId) {
              const elementsToRemove = selectedElements.filter(
                (element) =>
                  element.frameId &&
                  !isElementInFrame(element, nextElements, this.state),
              );

              updateGroupIdsAfterEditingGroup(elementsToRemove);
            }
          }

          nextElements = updateFrameMembershipOfSelectedElements(
            nextElements,
            this.state,
            this,
          );

          this.scene.replaceAllElements(nextElements);
        }
      }

      if (resizingElement) {
        this.store.shouldCaptureIncrement();
      }

      if (resizingElement && isInvisiblySmallElement(resizingElement)) {
        // update the store snapshot, so that invisible elements are not captured by the store
        this.updateScene({
          elements: this.scene
            .getElementsIncludingDeleted()
            .filter((el) => el.id !== resizingElement.id),
          storeAction: StoreAction.UPDATE,
        });
      }

      // handle frame membership for resizing frames and/or selected elements
      if (pointerDownState.resize.isResizing) {
        let nextElements = updateFrameMembershipOfSelectedElements(
          this.scene.getElementsIncludingDeleted(),
          this.state,
          this,
        );

        const selectedFrames = this.scene
          .getSelectedElements(this.state)
          .filter((element): element is ExcalidrawFrameLikeElement =>
            isFrameLikeElement(element),
          );

        for (const frame of selectedFrames) {
          nextElements = replaceAllElementsInFrame(
            nextElements,
            getElementsInResizingFrame(
              this.scene.getElementsIncludingDeleted(),
              frame,
              this.state,
              elementsMap,
            ),
            frame,
            this,
          );
        }

        this.scene.replaceAllElements(nextElements);
      }

      // Code below handles selection when element(s) weren't
      // drag or added to selection on pointer down phase.
      const hitElement = pointerDownState.hit.element;
      if (
        this.state.selectedLinearElement?.elementId !== hitElement?.id &&
        isLinearElement(hitElement)
      ) {
        const selectedELements = this.scene.getSelectedElements(this.state);
        // set selectedLinearElement when no other element selected except
        // the one we've hit
        if (selectedELements.length === 1) {
          this.setState({
            selectedLinearElement: new LinearElementEditor(hitElement),
          });
        }
      }

      const pointerStart = this.lastPointerDownEvent;
      const pointerEnd = this.lastPointerUpEvent || this.lastPointerMoveEvent;

      if (isEraserActive(this.state) && pointerStart && pointerEnd) {
        this.eraserTrail.endPath();

        const draggedDistance = pointDistance(
          point(pointerStart.clientX, pointerStart.clientY),
          point(pointerEnd.clientX, pointerEnd.clientY),
        );

        if (draggedDistance === 0) {
          const scenePointer = viewportCoordsToSceneCoords(
            {
              clientX: pointerEnd.clientX,
              clientY: pointerEnd.clientY,
            },
            this.state,
          );
          const hitElements = this.getElementsAtPosition(
            scenePointer.x,
            scenePointer.y,
          );
          hitElements.forEach((hitElement) =>
            this.elementsPendingErasure.add(hitElement.id),
          );
        }
        this.eraseElements();
        return;
      } else if (this.elementsPendingErasure.size) {
        this.restoreReadyToEraseElements();
      }

      if (
        hitElement &&
        !pointerDownState.drag.hasOccurred &&
        !pointerDownState.hit.wasAddedToSelection &&
        // if we're editing a line, pointerup shouldn't switch selection if
        // box selected
        (!this.state.editingLinearElement ||
          !pointerDownState.boxSelection.hasOccurred)
      ) {
        // when inside line editor, shift selects points instead
        if (childEvent.shiftKey && !this.state.editingLinearElement) {
          if (this.state.selectedElementIds[hitElement.id]) {
            if (isSelectedViaGroup(this.state, hitElement)) {
              this.setState((_prevState) => {
                const nextSelectedElementIds = {
                  ..._prevState.selectedElementIds,
                };

                // We want to unselect all groups hitElement is part of
                // as well as all elements that are part of the groups
                // hitElement is part of
                for (const groupedElement of hitElement.groupIds.flatMap(
                  (groupId) =>
                    getElementsInGroup(
                      this.scene.getNonDeletedElements(),
                      groupId,
                    ),
                )) {
                  delete nextSelectedElementIds[groupedElement.id];
                }

                return {
                  selectedGroupIds: {
                    ..._prevState.selectedElementIds,
                    ...hitElement.groupIds
                      .map((gId) => ({ [gId]: false }))
                      .reduce((prev, acc) => ({ ...prev, ...acc }), {}),
                  },
                  selectedElementIds: makeNextSelectedElementIds(
                    nextSelectedElementIds,
                    _prevState,
                  ),
                };
              });
              // if not dragging a linear element point (outside editor)
            } else if (!this.state.selectedLinearElement?.isDragging) {
              // remove element from selection while
              // keeping prev elements selected

              this.setState((prevState) => {
                const newSelectedElementIds = {
                  ...prevState.selectedElementIds,
                };
                delete newSelectedElementIds[hitElement!.id];
                const newSelectedElements = getSelectedElements(
                  this.scene.getNonDeletedElements(),
                  { selectedElementIds: newSelectedElementIds },
                );

                return {
                  ...selectGroupsForSelectedElements(
                    {
                      editingGroupId: prevState.editingGroupId,
                      selectedElementIds: newSelectedElementIds,
                    },
                    this.scene.getNonDeletedElements(),
                    prevState,
                    this,
                  ),
                  // set selectedLinearElement only if thats the only element selected
                  selectedLinearElement:
                    newSelectedElements.length === 1 &&
                    isLinearElement(newSelectedElements[0])
                      ? new LinearElementEditor(newSelectedElements[0])
                      : prevState.selectedLinearElement,
                };
              });
            }
          } else if (
            hitElement.frameId &&
            this.state.selectedElementIds[hitElement.frameId]
          ) {
            // when hitElement is part of a selected frame, deselect the frame
            // to avoid frame and containing elements selected simultaneously
            this.setState((prevState) => {
              const nextSelectedElementIds: {
                [id: string]: true;
              } = {
                ...prevState.selectedElementIds,
                [hitElement.id]: true,
              };
              // deselect the frame
              delete nextSelectedElementIds[hitElement.frameId!];

              // deselect groups containing the frame
              (this.scene.getElement(hitElement.frameId!)?.groupIds ?? [])
                .flatMap((gid) =>
                  getElementsInGroup(this.scene.getNonDeletedElements(), gid),
                )
                .forEach((element) => {
                  delete nextSelectedElementIds[element.id];
                });

              return {
                ...selectGroupsForSelectedElements(
                  {
                    editingGroupId: prevState.editingGroupId,
                    selectedElementIds: nextSelectedElementIds,
                  },
                  this.scene.getNonDeletedElements(),
                  prevState,
                  this,
                ),
                showHyperlinkPopup:
                  hitElement.link || isEmbeddableElement(hitElement)
                    ? "info"
                    : false,
              };
            });
          } else {
            // add element to selection while keeping prev elements selected
            this.setState((_prevState) => ({
              selectedElementIds: makeNextSelectedElementIds(
                {
                  ..._prevState.selectedElementIds,
                  [hitElement!.id]: true,
                },
                _prevState,
              ),
            }));
          }
        } else {
          this.setState((prevState) => ({
            ...selectGroupsForSelectedElements(
              {
                editingGroupId: prevState.editingGroupId,
                selectedElementIds: { [hitElement.id]: true },
              },
              this.scene.getNonDeletedElements(),
              prevState,
              this,
            ),
            selectedLinearElement:
              isLinearElement(hitElement) &&
              // Don't set `selectedLinearElement` if its same as the hitElement, this is mainly to prevent resetting the `hoverPointIndex` to -1.
              // Future we should update the API to take care of setting the correct `hoverPointIndex` when initialized
              prevState.selectedLinearElement?.elementId !== hitElement.id
                ? new LinearElementEditor(hitElement)
                : prevState.selectedLinearElement,
          }));
        }
      }

      if (
        // not dragged
        !pointerDownState.drag.hasOccurred &&
        // not resized
        !this.state.isResizing &&
        // only hitting the bounding box of the previous hit element
        ((hitElement &&
          hitElementBoundingBoxOnly(
            {
              x: pointerDownState.origin.x,
              y: pointerDownState.origin.y,
              element: hitElement,
              shape: getElementShape(
                hitElement,
                this.scene.getNonDeletedElementsMap(),
              ),
              threshold: this.getElementHitThreshold(),
              frameNameBound: isFrameLikeElement(hitElement)
                ? this.frameNameBoundsCache.get(hitElement)
                : null,
            },
            elementsMap,
          )) ||
          (!hitElement &&
            pointerDownState.hit.hasHitCommonBoundingBoxOfSelectedElements))
      ) {
        if (this.state.editingLinearElement) {
          this.setState({ editingLinearElement: null });
        } else {
          // Deselect selected elements
          this.setState({
            selectedElementIds: makeNextSelectedElementIds({}, this.state),
            selectedGroupIds: {},
            editingGroupId: null,
            activeEmbeddable: null,
          });
        }
        // reset cursor
        setCursor(this.interactiveCanvas, CURSOR_TYPE.AUTO);
        return;
      }

      if (!activeTool.locked && activeTool.type !== "freedraw" && newElement) {
        this.setState((prevState) => ({
          selectedElementIds: makeNextSelectedElementIds(
            {
              ...prevState.selectedElementIds,
              [newElement.id]: true,
            },
            prevState,
          ),
          showHyperlinkPopup:
            isEmbeddableElement(newElement) && !newElement.link
              ? "editor"
              : prevState.showHyperlinkPopup,
        }));
      }

      if (
        activeTool.type !== "selection" ||
        isSomeElementSelected(this.scene.getNonDeletedElements(), this.state) ||
        !isShallowEqual(
          this.state.previousSelectedElementIds,
          this.state.selectedElementIds,
        )
      ) {
        this.store.shouldCaptureIncrement();
      }

      if (pointerDownState.drag.hasOccurred || isResizing || isRotating) {
        // We only allow binding via linear elements, specifically via dragging
        // the endpoints ("start" or "end").
        const linearElements = this.scene
          .getSelectedElements(this.state)
          .filter(isLinearElement);

        bindOrUnbindLinearElements(
          linearElements,
          this.scene.getNonDeletedElementsMap(),
          this.scene.getNonDeletedElements(),
          this.scene,
          isBindingEnabled(this.state),
          this.state.selectedLinearElement?.selectedPointsIndices ?? [],
        );
      }

      if (activeTool.type === "laser") {
        this.laserTrails.endPath();
        return;
      }

      if (!activeTool.locked && activeTool.type !== "freedraw") {
        resetCursor(this.interactiveCanvas);
        this.setState({
          newElement: null,
          suggestedBindings: [],
          activeTool: updateActiveTool(this.state, { type: "selection" }),
        });
      } else {
        this.setState({
          newElement: null,
          suggestedBindings: [],
        });
      }

      if (
        hitElement &&
        this.lastPointerUpEvent &&
        this.lastPointerDownEvent &&
        this.lastPointerUpEvent.timeStamp -
          this.lastPointerDownEvent.timeStamp <
          300 &&
        gesture.pointers.size <= 1 &&
        isIframeLikeElement(hitElement) &&
        this.isIframeLikeElementCenter(
          hitElement,
          this.lastPointerUpEvent,
          pointerDownState.origin.x,
          pointerDownState.origin.y,
        )
      ) {
        this.handleEmbeddableCenterClick(hitElement);
      }
    });
  }

  private restoreReadyToEraseElements = () => {
    this.elementsPendingErasure = new Set();
    this.triggerRender();
  };

  private eraseElements = () => {
    let didChange = false;
    const elements = this.scene.getElementsIncludingDeleted().map((ele) => {
      if (
        this.elementsPendingErasure.has(ele.id) ||
        (ele.frameId && this.elementsPendingErasure.has(ele.frameId)) ||
        (isBoundToContainer(ele) &&
          this.elementsPendingErasure.has(ele.containerId))
      ) {
        didChange = true;
        return newElementWith(ele, { isDeleted: true });
      }
      return ele;
    });

    this.elementsPendingErasure = new Set();

    if (didChange) {
      this.store.shouldCaptureIncrement();
      this.scene.replaceAllElements(elements);
    }
  };

  private initializeImage = async ({
    imageFile,
    imageElement: _imageElement,
    showCursorImagePreview = false,
  }: {
    imageFile: File;
    imageElement: ExcalidrawImageElement;
    showCursorImagePreview?: boolean;
  }) => {
    // at this point this should be guaranteed image file, but we do this check
    // to satisfy TS down the line
    if (!isSupportedImageFile(imageFile)) {
      throw new Error(t("errors.unsupportedFileType"));
    }
    const mimeType = imageFile.type;

    setCursor(this.interactiveCanvas, "wait");

    if (mimeType === MIME_TYPES.svg) {
      try {
        imageFile = SVGStringToFile(
          await normalizeSVG(await imageFile.text()),
          imageFile.name,
        );
      } catch (error: any) {
        console.warn(error);
        throw new Error(t("errors.svgImageInsertError"));
      }
    }

    // generate image id (by default the file digest) before any
    // resizing/compression takes place to keep it more portable
    const fileId = await ((this.props.generateIdForFile?.(
      imageFile,
    ) as Promise<FileId>) || generateIdFromFile(imageFile));

    if (!fileId) {
      console.warn(
        "Couldn't generate file id or the supplied `generateIdForFile` didn't resolve to one.",
      );
      throw new Error(t("errors.imageInsertError"));
    }

    const existingFileData = this.files[fileId];
    if (!existingFileData?.dataURL) {
      try {
        imageFile = await resizeImageFile(imageFile, {
          maxWidthOrHeight: DEFAULT_MAX_IMAGE_WIDTH_OR_HEIGHT,
        });
      } catch (error: any) {
        console.error(
          "Error trying to resizing image file on insertion",
          error,
        );
      }

      if (imageFile.size > MAX_ALLOWED_FILE_BYTES) {
        throw new Error(
          t("errors.fileTooBig", {
            maxSize: `${Math.trunc(MAX_ALLOWED_FILE_BYTES / 1024 / 1024)}MB`,
          }),
        );
      }
    }

    if (showCursorImagePreview) {
      const dataURL = this.files[fileId]?.dataURL;
      // optimization so that we don't unnecessarily resize the original
      // full-size file for cursor preview
      // (it's much faster to convert the resized dataURL to File)
      const resizedFile = dataURL && dataURLToFile(dataURL);

      this.setImagePreviewCursor(resizedFile || imageFile);
    }

    const dataURL =
      this.files[fileId]?.dataURL || (await getDataURL(imageFile));

    const imageElement = mutateElement(
      _imageElement,
      {
        fileId,
      },
      false,
    ) as NonDeleted<InitializedExcalidrawImageElement>;

    return new Promise<NonDeleted<InitializedExcalidrawImageElement>>(
      async (resolve, reject) => {
        try {
          this.files = {
            ...this.files,
            [fileId]: {
              mimeType,
              id: fileId,
              dataURL,
              created: Date.now(),
              lastRetrieved: Date.now(),
            },
          };
          const cachedImageData = this.imageCache.get(fileId);
          if (!cachedImageData) {
            this.addNewImagesToImageCache();
            await this.updateImageCache([imageElement]);
          }
          if (cachedImageData?.image instanceof Promise) {
            await cachedImageData.image;
          }
          if (
            this.state.pendingImageElementId !== imageElement.id &&
            this.state.newElement?.id !== imageElement.id
          ) {
            this.initializeImageDimensions(imageElement, true);
          }
          resolve(imageElement);
        } catch (error: any) {
          console.error(error);
          reject(new Error(t("errors.imageInsertError")));
        } finally {
          if (!showCursorImagePreview) {
            resetCursor(this.interactiveCanvas);
          }
        }
      },
    );
  };

  /**
   * inserts image into elements array and rerenders
   */
  private insertImageElement = async (
    imageElement: ExcalidrawImageElement,
    imageFile: File,
    showCursorImagePreview?: boolean,
  ) => {
    // we should be handling all cases upstream, but in case we forget to handle
    // a future case, let's throw here
    if (!this.isToolSupported("image")) {
      this.setState({ errorMessage: t("errors.imageToolNotSupported") });
      return;
    }

    this.scene.insertElement(imageElement);

    try {
      return await this.initializeImage({
        imageFile,
        imageElement,
        showCursorImagePreview,
      });
    } catch (error: any) {
      mutateElement(imageElement, {
        isDeleted: true,
      });
      this.actionManager.executeAction(actionFinalize);
      this.setState({
        errorMessage: error.message || t("errors.imageInsertError"),
      });
      return null;
    }
  };

  private setImagePreviewCursor = async (imageFile: File) => {
    // mustn't be larger than 128 px
    // https://developer.mozilla.org/en-US/docs/Web/CSS/CSS_Basic_User_Interface/Using_URL_values_for_the_cursor_property
    const cursorImageSizePx = 96;
    let imagePreview;

    try {
      imagePreview = await resizeImageFile(imageFile, {
        maxWidthOrHeight: cursorImageSizePx,
      });
    } catch (e: any) {
      if (e.cause === "UNSUPPORTED") {
        throw new Error(t("errors.unsupportedFileType"));
      }
      throw e;
    }

    let previewDataURL = await getDataURL(imagePreview);

    // SVG cannot be resized via `resizeImageFile` so we resize by rendering to
    // a small canvas
    if (imageFile.type === MIME_TYPES.svg) {
      const img = await loadHTMLImageElement(previewDataURL);

      let height = Math.min(img.height, cursorImageSizePx);
      let width = height * (img.width / img.height);

      if (width > cursorImageSizePx) {
        width = cursorImageSizePx;
        height = width * (img.height / img.width);
      }

      const canvas = document.createElement("canvas");
      canvas.height = height;
      canvas.width = width;
      const context = canvas.getContext("2d")!;

      context.drawImage(img, 0, 0, width, height);

      previewDataURL = canvas.toDataURL(MIME_TYPES.svg) as DataURL;
    }

    if (this.state.pendingImageElementId) {
      setCursor(this.interactiveCanvas, `url(${previewDataURL}) 4 4, auto`);
    }
  };

  private onImageAction = async ({
    insertOnCanvasDirectly,
  }: {
    insertOnCanvasDirectly: boolean;
  }) => {
    try {
      const clientX = this.state.width / 2 + this.state.offsetLeft;
      const clientY = this.state.height / 2 + this.state.offsetTop;

      const { x, y } = viewportCoordsToSceneCoords(
        { clientX, clientY },
        this.state,
      );

      const imageFile = await fileOpen({
        description: "Image",
        extensions: Object.keys(
          IMAGE_MIME_TYPES,
        ) as (keyof typeof IMAGE_MIME_TYPES)[],
      });

      const imageElement = this.createImageElement({
        sceneX: x,
        sceneY: y,
        addToFrameUnderCursor: false,
      });

      if (insertOnCanvasDirectly) {
        this.insertImageElement(imageElement, imageFile);
        this.initializeImageDimensions(imageElement);
        this.setState(
          {
            selectedElementIds: makeNextSelectedElementIds(
              { [imageElement.id]: true },
              this.state,
            ),
          },
          () => {
            this.actionManager.executeAction(actionFinalize);
          },
        );
      } else {
        this.setState(
          {
            pendingImageElementId: imageElement.id,
          },
          () => {
            this.insertImageElement(
              imageElement,
              imageFile,
              /* showCursorImagePreview */ true,
            );
          },
        );
      }
    } catch (error: any) {
      if (error.name !== "AbortError") {
        console.error(error);
      } else {
        console.warn(error);
      }
      this.setState(
        {
          pendingImageElementId: null,
          newElement: null,
          activeTool: updateActiveTool(this.state, { type: "selection" }),
        },
        () => {
          this.actionManager.executeAction(actionFinalize);
        },
      );
    }
  };

  private initializeImageDimensions = (
    imageElement: ExcalidrawImageElement,
    forceNaturalSize = false,
  ) => {
    const image =
      isInitializedImageElement(imageElement) &&
      this.imageCache.get(imageElement.fileId)?.image;

    if (!image || image instanceof Promise) {
      if (
        imageElement.width < DRAGGING_THRESHOLD / this.state.zoom.value &&
        imageElement.height < DRAGGING_THRESHOLD / this.state.zoom.value
      ) {
        const placeholderSize = 100 / this.state.zoom.value;
        mutateElement(imageElement, {
          x: imageElement.x - placeholderSize / 2,
          y: imageElement.y - placeholderSize / 2,
          width: placeholderSize,
          height: placeholderSize,
        });
      }

      return;
    }

    if (
      forceNaturalSize ||
      // if user-created bounding box is below threshold, assume the
      // intention was to click instead of drag, and use the image's
      // intrinsic size
      (imageElement.width < DRAGGING_THRESHOLD / this.state.zoom.value &&
        imageElement.height < DRAGGING_THRESHOLD / this.state.zoom.value)
    ) {
      const minHeight = Math.max(this.state.height - 120, 160);
      // max 65% of canvas height, clamped to <300px, vh - 120px>
      const maxHeight = Math.min(
        minHeight,
        Math.floor(this.state.height * 0.5) / this.state.zoom.value,
      );

      const height = Math.min(image.naturalHeight, maxHeight);
      const width = height * (image.naturalWidth / image.naturalHeight);

      // add current imageElement width/height to account for previous centering
      // of the placeholder image
      const x = imageElement.x + imageElement.width / 2 - width / 2;
      const y = imageElement.y + imageElement.height / 2 - height / 2;

      mutateElement(imageElement, { x, y, width, height });
    }
  };

  /** updates image cache, refreshing updated elements and/or setting status
      to error for images that fail during <img> element creation */
  private updateImageCache = async (
    elements: readonly InitializedExcalidrawImageElement[],
    files = this.files,
  ) => {
    const { updatedFiles, erroredFiles } = await _updateImageCache({
      imageCache: this.imageCache,
      fileIds: elements.map((element) => element.fileId),
      files,
    });
    if (updatedFiles.size || erroredFiles.size) {
      for (const element of elements) {
        if (updatedFiles.has(element.fileId)) {
          ShapeCache.delete(element);
        }
      }
    }
    if (erroredFiles.size) {
      this.scene.replaceAllElements(
        this.scene.getElementsIncludingDeleted().map((element) => {
          if (
            isInitializedImageElement(element) &&
            erroredFiles.has(element.fileId)
          ) {
            return newElementWith(element, {
              status: "error",
            });
          }
          return element;
        }),
      );
    }

    return { updatedFiles, erroredFiles };
  };

  /** adds new images to imageCache and re-renders if needed */
  private addNewImagesToImageCache = async (
    imageElements: InitializedExcalidrawImageElement[] = getInitializedImageElements(
      this.scene.getNonDeletedElements(),
    ),
    files: BinaryFiles = this.files,
  ) => {
    const uncachedImageElements = imageElements.filter(
      (element) => !element.isDeleted && !this.imageCache.has(element.fileId),
    );

    if (uncachedImageElements.length) {
      const { updatedFiles } = await this.updateImageCache(
        uncachedImageElements,
        files,
      );
      if (updatedFiles.size) {
        this.scene.triggerUpdate();
      }
    }
  };

  /** generally you should use `addNewImagesToImageCache()` directly if you need
   *  to render new images. This is just a failsafe  */
  private scheduleImageRefresh = throttle(() => {
    this.addNewImagesToImageCache();
  }, IMAGE_RENDER_TIMEOUT);

  private updateBindingEnabledOnPointerMove = (
    event: React.PointerEvent<HTMLElement>,
  ) => {
    const shouldEnableBinding = shouldEnableBindingForPointerEvent(event);
    if (this.state.isBindingEnabled !== shouldEnableBinding) {
      this.setState({ isBindingEnabled: shouldEnableBinding });
    }
  };

  private maybeSuggestBindingAtCursor = (pointerCoords: {
    x: number;
    y: number;
  }): void => {
    const hoveredBindableElement = getHoveredElementForBinding(
      pointerCoords,
      this.scene.getNonDeletedElements(),
      this.scene.getNonDeletedElementsMap(),
    );
    this.setState({
      suggestedBindings:
        hoveredBindableElement != null ? [hoveredBindableElement] : [],
    });
  };

  private maybeSuggestBindingsForLinearElementAtCoords = (
    linearElement: NonDeleted<ExcalidrawLinearElement>,
    /** scene coords */
    pointerCoords: {
      x: number;
      y: number;
    }[],
    // During line creation the start binding hasn't been written yet
    // into `linearElement`
    oppositeBindingBoundElement?: ExcalidrawBindableElement | null,
  ): void => {
    if (!pointerCoords.length) {
      return;
    }

    const suggestedBindings = pointerCoords.reduce(
      (acc: NonDeleted<ExcalidrawBindableElement>[], coords) => {
        const hoveredBindableElement = getHoveredElementForBinding(
          coords,
          this.scene.getNonDeletedElements(),
          this.scene.getNonDeletedElementsMap(),
          isArrowElement(linearElement) && isElbowArrow(linearElement),
        );
        if (
          hoveredBindableElement != null &&
          !isLinearElementSimpleAndAlreadyBound(
            linearElement,
            oppositeBindingBoundElement?.id,
            hoveredBindableElement,
          )
        ) {
          acc.push(hoveredBindableElement);
        }
        return acc;
      },
      [],
    );

    this.setState({ suggestedBindings });
  };

  private clearSelection(hitElement: ExcalidrawElement | null): void {
    this.setState((prevState) => ({
      selectedElementIds: makeNextSelectedElementIds({}, prevState),
      activeEmbeddable: null,
      selectedGroupIds: {},
      // Continue editing the same group if the user selected a different
      // element from it
      editingGroupId:
        prevState.editingGroupId &&
        hitElement != null &&
        isElementInGroup(hitElement, prevState.editingGroupId)
          ? prevState.editingGroupId
          : null,
    }));
    this.setState({
      selectedElementIds: makeNextSelectedElementIds({}, this.state),
      activeEmbeddable: null,
      previousSelectedElementIds: this.state.selectedElementIds,
    });
  }

  private handleInteractiveCanvasRef = (canvas: HTMLCanvasElement | null) => {
    // canvas is null when unmounting
    if (canvas !== null) {
      this.interactiveCanvas = canvas;

      // -----------------------------------------------------------------------
      // NOTE wheel, touchstart, touchend events must be registered outside
      // of react because react binds them them passively (so we can't prevent
      // default on them)
      this.interactiveCanvas.addEventListener(
        EVENT.TOUCH_START,
        this.onTouchStart,
      );
      this.interactiveCanvas.addEventListener(EVENT.TOUCH_END, this.onTouchEnd);
      // -----------------------------------------------------------------------
    } else {
      this.interactiveCanvas?.removeEventListener(
        EVENT.TOUCH_START,
        this.onTouchStart,
      );
      this.interactiveCanvas?.removeEventListener(
        EVENT.TOUCH_END,
        this.onTouchEnd,
      );
    }
  };

  private handleAppOnDrop = async (event: React.DragEvent<HTMLDivElement>) => {
    // must be retrieved first, in the same frame
    const { file, fileHandle } = await getFileFromEvent(event);
    const { x: sceneX, y: sceneY } = viewportCoordsToSceneCoords(
      event,
      this.state,
    );

    try {
      // if image tool not supported, don't show an error here and let it fall
      // through so we still support importing scene data from images. If no
      // scene data encoded, we'll show an error then
      if (isSupportedImageFile(file) && this.isToolSupported("image")) {
        // first attempt to decode scene from the image if it's embedded
        // ---------------------------------------------------------------------

        if (file?.type === MIME_TYPES.png || file?.type === MIME_TYPES.svg) {
          try {
            const scene = await loadFromBlob(
              file,
              this.state,
              this.scene.getElementsIncludingDeleted(),
              fileHandle,
            );
            this.syncActionResult({
              ...scene,
              appState: {
                ...(scene.appState || this.state),
                isLoading: false,
              },
              replaceFiles: true,
              storeAction: StoreAction.CAPTURE,
            });
            return;
          } catch (error: any) {
            // Don't throw for image scene daa
            if (error.name !== "EncodingError") {
              throw new Error(t("alerts.couldNotLoadInvalidFile"));
            }
          }
        }

        // if no scene is embedded or we fail for whatever reason, fall back
        // to importing as regular image
        // ---------------------------------------------------------------------

        const imageElement = this.createImageElement({ sceneX, sceneY });
        this.insertImageElement(imageElement, file);
        this.initializeImageDimensions(imageElement);
        this.setState({
          selectedElementIds: makeNextSelectedElementIds(
            { [imageElement.id]: true },
            this.state,
          ),
        });

        return;
      }
    } catch (error: any) {
      return this.setState({
        isLoading: false,
        errorMessage: error.message,
      });
    }

    const libraryJSON = event.dataTransfer.getData(MIME_TYPES.excalidrawlib);
    if (libraryJSON && typeof libraryJSON === "string") {
      try {
        const libraryItems = parseLibraryJSON(libraryJSON);
        this.addElementsFromPasteOrLibrary({
          elements: distributeLibraryItemsOnSquareGrid(libraryItems),
          position: event,
          files: null,
        });
      } catch (error: any) {
        this.setState({ errorMessage: error.message });
      }
      return;
    }

    if (file) {
      // Attempt to parse an excalidraw/excalidrawlib file
      await this.loadFileToCanvas(file, fileHandle);
    }

    if (event.dataTransfer?.types?.includes("text/plain")) {
      const text = event.dataTransfer?.getData("text");
      if (
        text &&
        embeddableURLValidator(text, this.props.validateEmbeddable) &&
        (/^(http|https):\/\/[^\s/$.?#].[^\s]*$/.test(text) ||
          getEmbedLink(text)?.type === "video")
      ) {
        const embeddable = this.insertEmbeddableElement({
          sceneX,
          sceneY,
          link: normalizeLink(text),
        });
        if (embeddable) {
          this.setState({ selectedElementIds: { [embeddable.id]: true } });
        }
      }
    }
  };

  loadFileToCanvas = async (
    file: File,
    fileHandle: FileSystemHandle | null,
  ) => {
    file = await normalizeFile(file);
    try {
      const elements = this.scene.getElementsIncludingDeleted();
      let ret;
      try {
        ret = await loadSceneOrLibraryFromBlob(
          file,
          this.state,
          elements,
          fileHandle,
        );
      } catch (error: any) {
        const imageSceneDataError = error instanceof ImageSceneDataError;
        if (
          imageSceneDataError &&
          error.code === "IMAGE_NOT_CONTAINS_SCENE_DATA" &&
          !this.isToolSupported("image")
        ) {
          this.setState({
            isLoading: false,
            errorMessage: t("errors.imageToolNotSupported"),
          });
          return;
        }
        const errorMessage = imageSceneDataError
          ? t("alerts.cannotRestoreFromImage")
          : t("alerts.couldNotLoadInvalidFile");
        this.setState({
          isLoading: false,
          errorMessage,
        });
      }
      if (!ret) {
        return;
      }

      if (ret.type === MIME_TYPES.excalidraw) {
        // restore the fractional indices by mutating elements
        syncInvalidIndices(elements.concat(ret.data.elements));

        // update the store snapshot for old elements, otherwise we would end up with duplicated fractional indices on undo
        this.store.updateSnapshot(arrayToMap(elements), this.state);

        this.setState({ isLoading: true });
        this.syncActionResult({
          ...ret.data,
          appState: {
            ...(ret.data.appState || this.state),
            isLoading: false,
          },
          replaceFiles: true,
          storeAction: StoreAction.CAPTURE,
        });
      } else if (ret.type === MIME_TYPES.excalidrawlib) {
        await this.library
          .updateLibrary({
            libraryItems: file,
            merge: true,
            openLibraryMenu: true,
          })
          .catch((error) => {
            console.error(error);
            this.setState({ errorMessage: t("errors.importLibraryError") });
          });
      }
    } catch (error: any) {
      this.setState({ isLoading: false, errorMessage: error.message });
    }
  };

  private handleCanvasContextMenu = (
    event: React.MouseEvent<HTMLElement | HTMLCanvasElement>,
  ) => {
    event.preventDefault();

    if (
      (("pointerType" in event.nativeEvent &&
        event.nativeEvent.pointerType === "touch") ||
        ("pointerType" in event.nativeEvent &&
          event.nativeEvent.pointerType === "pen" &&
          // always allow if user uses a pen secondary button
          event.button !== POINTER_BUTTON.SECONDARY)) &&
      this.state.activeTool.type !== "selection"
    ) {
      return;
    }

    const { x, y } = viewportCoordsToSceneCoords(event, this.state);
    const element = this.getElementAtPosition(x, y, {
      preferSelected: true,
      includeLockedElements: true,
    });

    const selectedElements = this.scene.getSelectedElements(this.state);
    const isHittingCommonBoundBox =
      this.isHittingCommonBoundingBoxOfSelectedElements(
        { x, y },
        selectedElements,
      );

    const type = element || isHittingCommonBoundBox ? "element" : "canvas";

    const container = this.excalidrawContainerRef.current!;
    const { top: offsetTop, left: offsetLeft } =
      container.getBoundingClientRect();
    const left = event.clientX - offsetLeft;
    const top = event.clientY - offsetTop;

    trackEvent("contextMenu", "openContextMenu", type);

    this.setState(
      {
        ...(element && !this.state.selectedElementIds[element.id]
          ? {
              ...this.state,
              ...selectGroupsForSelectedElements(
                {
                  editingGroupId: this.state.editingGroupId,
                  selectedElementIds: { [element.id]: true },
                },
                this.scene.getNonDeletedElements(),
                this.state,
                this,
              ),
              selectedLinearElement: isLinearElement(element)
                ? new LinearElementEditor(element)
                : null,
            }
          : this.state),
        showHyperlinkPopup: false,
      },
      () => {
        this.setState({
          contextMenu: { top, left, items: this.getContextMenuItems(type) },
        });
      },
    );
  };

  private maybeDragNewGenericElement = (
    pointerDownState: PointerDownState,
    event: MouseEvent | KeyboardEvent,
    informMutation = true,
  ): void => {
    const selectionElement = this.state.selectionElement;
    const pointerCoords = pointerDownState.lastCoords;
    if (selectionElement && this.state.activeTool.type !== "eraser") {
      dragNewElement({
        newElement: selectionElement,
        elementType: this.state.activeTool.type,
        originX: pointerDownState.origin.x,
        originY: pointerDownState.origin.y,
        x: pointerCoords.x,
        y: pointerCoords.y,
        width: distance(pointerDownState.origin.x, pointerCoords.x),
        height: distance(pointerDownState.origin.y, pointerCoords.y),
        shouldMaintainAspectRatio: shouldMaintainAspectRatio(event),
        shouldResizeFromCenter: shouldResizeFromCenter(event),
        zoom: this.state.zoom.value,
        informMutation,
      });
      return;
    }

    const newElement = this.state.newElement;
    if (!newElement) {
      return;
    }

    let [gridX, gridY] = getGridPoint(
      pointerCoords.x,
      pointerCoords.y,
      event[KEYS.CTRL_OR_CMD] ? null : this.getEffectiveGridSize(),
    );

    const image =
      isInitializedImageElement(newElement) &&
      this.imageCache.get(newElement.fileId)?.image;
    const aspectRatio =
      image && !(image instanceof Promise) ? image.width / image.height : null;

    this.maybeCacheReferenceSnapPoints(event, [newElement]);

    const { snapOffset, snapLines } = snapNewElement(
      newElement,
      this,
      event,
      {
        x:
          pointerDownState.originInGrid.x +
          (this.state.originSnapOffset?.x ?? 0),
        y:
          pointerDownState.originInGrid.y +
          (this.state.originSnapOffset?.y ?? 0),
      },
      {
        x: gridX - pointerDownState.originInGrid.x,
        y: gridY - pointerDownState.originInGrid.y,
      },
      this.scene.getNonDeletedElementsMap(),
    );

    gridX += snapOffset.x;
    gridY += snapOffset.y;

    this.setState({
      snapLines,
    });

    dragNewElement({
      newElement,
      elementType: this.state.activeTool.type,
      originX: pointerDownState.originInGrid.x,
      originY: pointerDownState.originInGrid.y,
      x: gridX,
      y: gridY,
      width: distance(pointerDownState.originInGrid.x, gridX),
      height: distance(pointerDownState.originInGrid.y, gridY),
      shouldMaintainAspectRatio: isImageElement(newElement)
        ? !shouldMaintainAspectRatio(event)
        : shouldMaintainAspectRatio(event),
      shouldResizeFromCenter: shouldResizeFromCenter(event),
      zoom: this.state.zoom.value,
      widthAspectRatio: aspectRatio,
      originOffset: this.state.originSnapOffset,
      informMutation,
    });

    this.setState({
      newElement,
    });

    // highlight elements that are to be added to frames on frames creation
    if (
      this.state.activeTool.type === TOOL_TYPE.frame ||
      this.state.activeTool.type === TOOL_TYPE.magicframe
    ) {
      this.setState({
        elementsToHighlight: getElementsInResizingFrame(
          this.scene.getNonDeletedElements(),
          newElement as ExcalidrawFrameLikeElement,
          this.state,
          this.scene.getNonDeletedElementsMap(),
        ),
      });
    }
  };

  private maybeHandleResize = (
    pointerDownState: PointerDownState,
    event: MouseEvent | KeyboardEvent,
  ): boolean => {
    const selectedElements = this.scene.getSelectedElements(this.state);
    const selectedFrames = selectedElements.filter(
      (element): element is ExcalidrawFrameLikeElement =>
        isFrameLikeElement(element),
    );

    const transformHandleType = pointerDownState.resize.handleType;

    if (
      // Frames cannot be rotated.
      (selectedFrames.length > 0 && transformHandleType === "rotation") ||
      // Elbow arrows cannot be transformed (resized or rotated).
      (selectedElements.length === 1 && isElbowArrow(selectedElements[0]))
    ) {
      return false;
    }

    this.setState({
      // TODO: rename this state field to "isScaling" to distinguish
      // it from the generic "isResizing" which includes scaling and
      // rotating
      isResizing: transformHandleType && transformHandleType !== "rotation",
      isRotating: transformHandleType === "rotation",
      activeEmbeddable: null,
    });
    const pointerCoords = pointerDownState.lastCoords;
    let [resizeX, resizeY] = getGridPoint(
      pointerCoords.x - pointerDownState.resize.offset.x,
      pointerCoords.y - pointerDownState.resize.offset.y,
      event[KEYS.CTRL_OR_CMD] ? null : this.getEffectiveGridSize(),
    );

    const frameElementsOffsetsMap = new Map<
      string,
      {
        x: number;
        y: number;
      }
    >();

    selectedFrames.forEach((frame) => {
      const elementsInFrame = getFrameChildren(
        this.scene.getNonDeletedElements(),
        frame.id,
      );

      elementsInFrame.forEach((element) => {
        frameElementsOffsetsMap.set(frame.id + element.id, {
          x: element.x - frame.x,
          y: element.y - frame.y,
        });
      });
    });

    // check needed for avoiding flickering when a key gets pressed
    // during dragging
    if (!this.state.selectedElementsAreBeingDragged) {
      const [gridX, gridY] = getGridPoint(
        pointerCoords.x,
        pointerCoords.y,
        event[KEYS.CTRL_OR_CMD] ? null : this.getEffectiveGridSize(),
      );

      const dragOffset = {
        x: gridX - pointerDownState.originInGrid.x,
        y: gridY - pointerDownState.originInGrid.y,
      };

      const originalElements = [...pointerDownState.originalElements.values()];

      this.maybeCacheReferenceSnapPoints(event, selectedElements);

      const { snapOffset, snapLines } = snapResizingElements(
        selectedElements,
        getSelectedElements(originalElements, this.state),
        this,
        event,
        dragOffset,
        transformHandleType,
      );

      resizeX += snapOffset.x;
      resizeY += snapOffset.y;

      this.setState({
        snapLines,
      });
    }

    if (
      transformElements(
        pointerDownState.originalElements,
        transformHandleType,
        selectedElements,
        this.scene.getElementsMapIncludingDeleted(),
        shouldRotateWithDiscreteAngle(event),
        shouldResizeFromCenter(event),
        selectedElements.some((element) => isImageElement(element))
          ? !shouldMaintainAspectRatio(event)
          : shouldMaintainAspectRatio(event),
        resizeX,
        resizeY,
        pointerDownState.resize.center.x,
        pointerDownState.resize.center.y,
      )
    ) {
      const suggestedBindings = getSuggestedBindingsForArrows(
        selectedElements,
        this.scene.getNonDeletedElementsMap(),
      );

      const elementsToHighlight = new Set<ExcalidrawElement>();
      selectedFrames.forEach((frame) => {
        getElementsInResizingFrame(
          this.scene.getNonDeletedElements(),
          frame,
          this.state,
          this.scene.getNonDeletedElementsMap(),
        ).forEach((element) => elementsToHighlight.add(element));
      });

      this.setState({
        elementsToHighlight: [...elementsToHighlight],
        suggestedBindings,
      });

      return true;
    }
    return false;
  };

  private getContextMenuItems = (
    type: "canvas" | "element",
  ): ContextMenuItems => {
    const options: ContextMenuItems = [];

    options.push(actionCopyAsPng, actionCopyAsSvg);

    // canvas contextMenu
    // -------------------------------------------------------------------------

    if (type === "canvas") {
      if (this.state.viewModeEnabled) {
        return [
          ...options,
          actionToggleGridMode,
          actionToggleZenMode,
          actionToggleViewMode,
          actionToggleStats,
        ];
      }

      return [
        actionPaste,
        CONTEXT_MENU_SEPARATOR,
        actionCopyAsPng,
        actionCopyAsSvg,
        copyText,
        CONTEXT_MENU_SEPARATOR,
        actionSelectAll,
        actionUnlockAllElements,
        CONTEXT_MENU_SEPARATOR,
        actionToggleGridMode,
        actionToggleObjectsSnapMode,
        actionToggleZenMode,
        actionToggleViewMode,
        actionToggleStats,
      ];
    }

    // element contextMenu
    // -------------------------------------------------------------------------

    options.push(copyText);

    if (this.state.viewModeEnabled) {
      return [actionCopy, ...options];
    }

    return [
      CONTEXT_MENU_SEPARATOR,
      actionCut,
      actionCopy,
      actionPaste,
      actionSelectAllElementsInFrame,
      actionRemoveAllElementsFromFrame,
      CONTEXT_MENU_SEPARATOR,
      ...options,
      CONTEXT_MENU_SEPARATOR,
      actionCopyStyles,
      actionPasteStyles,
      CONTEXT_MENU_SEPARATOR,
      actionGroup,
      actionTextAutoResize,
      actionUnbindText,
      actionBindText,
      actionWrapTextInContainer,
      actionUngroup,
      CONTEXT_MENU_SEPARATOR,
      actionAddToLibrary,
      CONTEXT_MENU_SEPARATOR,
      actionSendBackward,
      actionBringForward,
      actionSendToBack,
      actionBringToFront,
      CONTEXT_MENU_SEPARATOR,
      actionFlipHorizontal,
      actionFlipVertical,
      CONTEXT_MENU_SEPARATOR,
      actionToggleLinearEditor,
      actionLink,
      actionDuplicateSelection,
      actionToggleElementLock,
      CONTEXT_MENU_SEPARATOR,
      actionDeleteSelected,
    ];
  };

  private handleWheel = withBatchedUpdates(
    (
      event: WheelEvent | React.WheelEvent<HTMLDivElement | HTMLCanvasElement>,
    ) => {
      // if not scrolling on canvas/wysiwyg, ignore
      if (
        !(
          event.target instanceof HTMLCanvasElement ||
          event.target instanceof HTMLTextAreaElement ||
          event.target instanceof HTMLIFrameElement
        )
      ) {
        // prevent zooming the browser (but allow scrolling DOM)
        if (event[KEYS.CTRL_OR_CMD]) {
          event.preventDefault();
        }

        return;
      }

      event.preventDefault();

      if (isPanning) {
        return;
      }

      const { deltaX, deltaY } = event;
      // note that event.ctrlKey is necessary to handle pinch zooming
      if (event.metaKey || event.ctrlKey) {
        const sign = Math.sign(deltaY);
        const MAX_STEP = ZOOM_STEP * 100;
        const absDelta = Math.abs(deltaY);
        let delta = deltaY;
        if (absDelta > MAX_STEP) {
          delta = MAX_STEP * sign;
        }

        let newZoom = this.state.zoom.value - delta / 100;
        // increase zoom steps the more zoomed-in we are (applies to >100% only)
        newZoom +=
          Math.log10(Math.max(1, this.state.zoom.value)) *
          -sign *
          // reduced amplification for small deltas (small movements on a trackpad)
          Math.min(1, absDelta / 20);

        this.translateCanvas((state) => ({
          ...getStateForZoom(
            {
              viewportX: this.lastViewportPosition.x,
              viewportY: this.lastViewportPosition.y,
              nextZoom: getNormalizedZoom(newZoom),
            },
            state,
          ),
          shouldCacheIgnoreZoom: true,
        }));
        this.resetShouldCacheIgnoreZoomDebounced();
        return;
      }

      // scroll horizontally when shift pressed
      if (event.shiftKey) {
        this.translateCanvas(({ zoom, scrollX }) => ({
          // on Mac, shift+wheel tends to result in deltaX
          scrollX: scrollX - (deltaY || deltaX) / zoom.value,
        }));
        return;
      }

      this.translateCanvas(({ zoom, scrollX, scrollY }) => ({
        scrollX: scrollX - deltaX / zoom.value,
        scrollY: scrollY - deltaY / zoom.value,
      }));
    },
  );

  private getTextWysiwygSnappedToCenterPosition(
    x: number,
    y: number,
    appState: AppState,
    container?: ExcalidrawTextContainer | null,
  ) {
    if (container) {
      let elementCenterX = container.x + container.width / 2;
      let elementCenterY = container.y + container.height / 2;

      const elementCenter = getContainerCenter(
        container,
        appState,
        this.scene.getNonDeletedElementsMap(),
      );
      if (elementCenter) {
        elementCenterX = elementCenter.x;
        elementCenterY = elementCenter.y;
      }
      const distanceToCenter = Math.hypot(
        x - elementCenterX,
        y - elementCenterY,
      );
      const isSnappedToCenter =
        distanceToCenter < TEXT_TO_CENTER_SNAP_THRESHOLD;
      if (isSnappedToCenter) {
        const { x: viewportX, y: viewportY } = sceneCoordsToViewportCoords(
          { sceneX: elementCenterX, sceneY: elementCenterY },
          appState,
        );
        return { viewportX, viewportY, elementCenterX, elementCenterY };
      }
    }
  }

  private savePointer = (x: number, y: number, button: "up" | "down") => {
    if (!x || !y) {
      return;
    }
    const { x: sceneX, y: sceneY } = viewportCoordsToSceneCoords(
      { clientX: x, clientY: y },
      this.state,
    );

    if (isNaN(sceneX) || isNaN(sceneY)) {
      // sometimes the pointer goes off screen
    }

    const pointer: CollaboratorPointer = {
      x: sceneX,
      y: sceneY,
      tool: this.state.activeTool.type === "laser" ? "laser" : "pointer",
    };

    this.props.onPointerUpdate?.({
      pointer,
      button,
      pointersMap: gesture.pointers,
    });
  };

  private resetShouldCacheIgnoreZoomDebounced = debounce(() => {
    if (!this.unmounted) {
      this.setState({ shouldCacheIgnoreZoom: false });
    }
  }, 300);

  private updateDOMRect = (cb?: () => void) => {
    if (this.excalidrawContainerRef?.current) {
      const excalidrawContainer = this.excalidrawContainerRef.current;
      const {
        width,
        height,
        left: offsetLeft,
        top: offsetTop,
      } = excalidrawContainer.getBoundingClientRect();
      const {
        width: currentWidth,
        height: currentHeight,
        offsetTop: currentOffsetTop,
        offsetLeft: currentOffsetLeft,
      } = this.state;

      if (
        width === currentWidth &&
        height === currentHeight &&
        offsetLeft === currentOffsetLeft &&
        offsetTop === currentOffsetTop
      ) {
        if (cb) {
          cb();
        }
        return;
      }

      this.setState(
        {
          width,
          height,
          offsetLeft,
          offsetTop,
        },
        () => {
          cb && cb();
        },
      );
    }
  };

  public refresh = () => {
    this.setState({ ...this.getCanvasOffsets() });
  };

  private getCanvasOffsets(): Pick<AppState, "offsetTop" | "offsetLeft"> {
    if (this.excalidrawContainerRef?.current) {
      const excalidrawContainer = this.excalidrawContainerRef.current;
      const { left, top } = excalidrawContainer.getBoundingClientRect();
      return {
        offsetLeft: left,
        offsetTop: top,
      };
    }
    return {
      offsetLeft: 0,
      offsetTop: 0,
    };
  }

  private async updateLanguage() {
    const currentLang =
      languages.find((lang) => lang.code === this.props.langCode) ||
      defaultLang;
    await setLanguage(currentLang);
    this.setAppState({});
  }
}

// -----------------------------------------------------------------------------
// TEST HOOKS
// -----------------------------------------------------------------------------
declare global {
  interface Window {
    h: {
      scene: Scene;
      elements: readonly ExcalidrawElement[];
      state: AppState;
      setState: React.Component<any, AppState>["setState"];
      app: InstanceType<typeof App>;
      history: History;
      store: Store;
    };
  }
}

export const createTestHook = () => {
  if (import.meta.env.MODE === ENV.TEST || import.meta.env.DEV) {
    window.h = window.h || ({} as Window["h"]);

    Object.defineProperties(window.h, {
      elements: {
        configurable: true,
        get() {
          return this.app?.scene.getElementsIncludingDeleted();
        },
        set(elements: ExcalidrawElement[]) {
          return this.app?.scene.replaceAllElements(
            syncInvalidIndices(elements),
          );
        },
      },
      scene: {
        configurable: true,
        get() {
          return this.app?.scene;
        },
      },
    });
  }
};

createTestHook();
export default App;<|MERGE_RESOLUTION|>--- conflicted
+++ resolved
@@ -444,12 +444,9 @@
   FlowChartNavigator,
   getLinkDirectionFromKey,
 } from "../element/flowchart";
-<<<<<<< HEAD
 import { searchItemInFocusAtom } from "./SearchMenu";
-=======
 import type { LocalPoint, Radians } from "../../math";
 import { point, pointDistance, vector } from "../../math";
->>>>>>> 21fff26d
 
 const AppContext = React.createContext<AppClassProperties>(null!);
 const AppPropsContext = React.createContext<AppProps>(null!);
