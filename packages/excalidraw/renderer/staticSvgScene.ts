import type { Drawable } from "roughjs/bin/core";
import type { RoughSVG } from "roughjs/bin/svg";
import {
  FRAME_STYLE,
  MAX_DECIMALS_FOR_SVG_EXPORT,
  MIME_TYPES,
  SVG_NS,
} from "../constants";
import { normalizeLink, toValidURL } from "../data/url";
import { getElementAbsoluteCoords } from "../element";
import {
  createPlaceholderEmbeddableLabel,
  getEmbedLink,
} from "../element/embeddable";
import { LinearElementEditor } from "../element/linearElementEditor";
import {
  getBoundTextElement,
  getContainerElement,
  getLineHeightInPx,
} from "../element/textElement";
import {
  isArrowElement,
  isIframeLikeElement,
  isInitializedImageElement,
  isTextElement,
} from "../element/typeChecks";
import type {
  ExcalidrawElement,
  ExcalidrawTextElementWithContainer,
  NonDeletedExcalidrawElement,
} from "../element/types";
import { getContainingFrame } from "../frame";
import { getCornerRadius, isPathALoop } from "../math";
import { ShapeCache } from "../scene/ShapeCache";
import type { RenderableElementsMap, SVGRenderConfig } from "../scene/types";
import type { AppState, BinaryFiles } from "../types";
import { getFontFamilyString, isRTL, isTestEnv } from "../utils";
import { getFreeDrawSvgPath, IMAGE_INVERT_FILTER } from "./renderElement";
<<<<<<< HEAD
import { getSubtypeMethods } from "../element/subtypes";
=======
import { getVerticalOffset } from "../fonts";
>>>>>>> 62228e0b

const roughSVGDrawWithPrecision = (
  rsvg: RoughSVG,
  drawable: Drawable,
  precision?: number,
) => {
  if (typeof precision === "undefined") {
    return rsvg.draw(drawable);
  }
  const pshape: Drawable = {
    sets: drawable.sets,
    shape: drawable.shape,
    options: { ...drawable.options, fixedDecimalPlaceDigits: precision },
  };
  return rsvg.draw(pshape);
};

const maybeWrapNodesInFrameClipPath = (
  element: NonDeletedExcalidrawElement,
  root: SVGElement,
  nodes: SVGElement[],
  frameRendering: AppState["frameRendering"],
  elementsMap: RenderableElementsMap,
) => {
  if (!frameRendering.enabled || !frameRendering.clip) {
    return null;
  }
  const frame = getContainingFrame(element, elementsMap);
  if (frame) {
    const g = root.ownerDocument!.createElementNS(SVG_NS, "g");
    g.setAttributeNS(SVG_NS, "clip-path", `url(#${frame.id})`);
    nodes.forEach((node) => g.appendChild(node));
    return g;
  }

  return null;
};

const renderElementToSvg = (
  element: NonDeletedExcalidrawElement,
  elementsMap: RenderableElementsMap,
  rsvg: RoughSVG,
  svgRoot: SVGElement,
  files: BinaryFiles,
  offsetX: number,
  offsetY: number,
  renderConfig: SVGRenderConfig,
) => {
  const offset = { x: offsetX, y: offsetY };
  const [x1, y1, x2, y2] = getElementAbsoluteCoords(element, elementsMap);
  let cx = (x2 - x1) / 2 - (element.x - x1);
  let cy = (y2 - y1) / 2 - (element.y - y1);
  if (isTextElement(element)) {
    const container = getContainerElement(element, elementsMap);
    if (isArrowElement(container)) {
      const [x1, y1, x2, y2] = getElementAbsoluteCoords(container, elementsMap);

      const boundTextCoords = LinearElementEditor.getBoundTextElementPosition(
        container,
        element as ExcalidrawTextElementWithContainer,
        elementsMap,
      );
      cx = (x2 - x1) / 2 - (boundTextCoords.x - x1);
      cy = (y2 - y1) / 2 - (boundTextCoords.y - y1);
      offsetX = offsetX + boundTextCoords.x - element.x;
      offsetY = offsetY + boundTextCoords.y - element.y;
    }
  }
  const degree = (180 * element.angle) / Math.PI;

  // element to append node to, most of the time svgRoot
  let root = svgRoot;

  // if the element has a link, create an anchor tag and make that the new root
  if (element.link) {
    const anchorTag = svgRoot.ownerDocument!.createElementNS(SVG_NS, "a");
    anchorTag.setAttribute("href", normalizeLink(element.link));
    root.appendChild(anchorTag);
    root = anchorTag;
  }

  const addToRoot = (node: SVGElement, element: ExcalidrawElement) => {
    if (isTestEnv()) {
      node.setAttribute("data-id", element.id);
    }
    root.appendChild(node);
  };

  const map = getSubtypeMethods(element.subtype);
  if (map?.renderSvg) {
    map.renderSvg(svgRoot, addToRoot, element, elementsMap, {
      offsetX,
      offsetY,
    });
    return;
  }

  const opacity =
    ((getContainingFrame(element, elementsMap)?.opacity ?? 100) *
      element.opacity) /
    10000;

  switch (element.type) {
    case "selection": {
      // Since this is used only during editing experience, which is canvas based,
      // this should not happen
      throw new Error("Selection rendering is not supported for SVG");
    }
    case "rectangle":
    case "diamond":
    case "ellipse": {
      const shape = ShapeCache.generateElementShape(element, null);
      const node = roughSVGDrawWithPrecision(
        rsvg,
        shape,
        MAX_DECIMALS_FOR_SVG_EXPORT,
      );
      if (opacity !== 1) {
        node.setAttribute("stroke-opacity", `${opacity}`);
        node.setAttribute("fill-opacity", `${opacity}`);
      }
      node.setAttribute("stroke-linecap", "round");
      node.setAttribute(
        "transform",
        `translate(${offsetX || 0} ${
          offsetY || 0
        }) rotate(${degree} ${cx} ${cy})`,
      );

      const g = maybeWrapNodesInFrameClipPath(
        element,
        root,
        [node],
        renderConfig.frameRendering,
        elementsMap,
      );

      addToRoot(g || node, element);
      break;
    }
    case "iframe":
    case "embeddable": {
      // render placeholder rectangle
      const shape = ShapeCache.generateElementShape(element, renderConfig);
      const node = roughSVGDrawWithPrecision(
        rsvg,
        shape,
        MAX_DECIMALS_FOR_SVG_EXPORT,
      );
      const opacity = element.opacity / 100;
      if (opacity !== 1) {
        node.setAttribute("stroke-opacity", `${opacity}`);
        node.setAttribute("fill-opacity", `${opacity}`);
      }
      node.setAttribute("stroke-linecap", "round");
      node.setAttribute(
        "transform",
        `translate(${offsetX || 0} ${
          offsetY || 0
        }) rotate(${degree} ${cx} ${cy})`,
      );
      addToRoot(node, element);

      const label: ExcalidrawElement =
        createPlaceholderEmbeddableLabel(element);
      renderElementToSvg(
        label,
        elementsMap,
        rsvg,
        root,
        files,
        label.x + offset.x - element.x,
        label.y + offset.y - element.y,
        renderConfig,
      );

      // render embeddable element + iframe
      const embeddableNode = roughSVGDrawWithPrecision(
        rsvg,
        shape,
        MAX_DECIMALS_FOR_SVG_EXPORT,
      );
      embeddableNode.setAttribute("stroke-linecap", "round");
      embeddableNode.setAttribute(
        "transform",
        `translate(${offsetX || 0} ${
          offsetY || 0
        }) rotate(${degree} ${cx} ${cy})`,
      );
      while (embeddableNode.firstChild) {
        embeddableNode.removeChild(embeddableNode.firstChild);
      }
      const radius = getCornerRadius(
        Math.min(element.width, element.height),
        element,
      );

      const embedLink = getEmbedLink(toValidURL(element.link || ""));

      // if rendering embeddables explicitly disabled or
      // embedding documents via srcdoc (which doesn't seem to work for SVGs)
      // replace with a link instead
      if (
        renderConfig.renderEmbeddables === false ||
        embedLink?.type === "document"
      ) {
        const anchorTag = svgRoot.ownerDocument!.createElementNS(SVG_NS, "a");
        anchorTag.setAttribute("href", normalizeLink(element.link || ""));
        anchorTag.setAttribute("target", "_blank");
        anchorTag.setAttribute("rel", "noopener noreferrer");
        anchorTag.style.borderRadius = `${radius}px`;

        embeddableNode.appendChild(anchorTag);
      } else {
        const foreignObject = svgRoot.ownerDocument!.createElementNS(
          SVG_NS,
          "foreignObject",
        );
        foreignObject.style.width = `${element.width}px`;
        foreignObject.style.height = `${element.height}px`;
        foreignObject.style.border = "none";
        const div = foreignObject.ownerDocument!.createElementNS(SVG_NS, "div");
        div.setAttribute("xmlns", "http://www.w3.org/1999/xhtml");
        div.style.width = "100%";
        div.style.height = "100%";
        const iframe = div.ownerDocument!.createElement("iframe");
        iframe.src = embedLink?.link ?? "";
        iframe.style.width = "100%";
        iframe.style.height = "100%";
        iframe.style.border = "none";
        iframe.style.borderRadius = `${radius}px`;
        iframe.style.top = "0";
        iframe.style.left = "0";
        iframe.allowFullscreen = true;
        div.appendChild(iframe);
        foreignObject.appendChild(div);

        embeddableNode.appendChild(foreignObject);
      }
      addToRoot(embeddableNode, element);
      break;
    }
    case "line":
    case "arrow": {
      const boundText = getBoundTextElement(element, elementsMap);
      const maskPath = svgRoot.ownerDocument!.createElementNS(SVG_NS, "mask");
      if (boundText) {
        maskPath.setAttribute("id", `mask-${element.id}`);
        const maskRectVisible = svgRoot.ownerDocument!.createElementNS(
          SVG_NS,
          "rect",
        );
        offsetX = offsetX || 0;
        offsetY = offsetY || 0;
        maskRectVisible.setAttribute("x", "0");
        maskRectVisible.setAttribute("y", "0");
        maskRectVisible.setAttribute("fill", "#fff");
        maskRectVisible.setAttribute(
          "width",
          `${element.width + 100 + offsetX}`,
        );
        maskRectVisible.setAttribute(
          "height",
          `${element.height + 100 + offsetY}`,
        );

        maskPath.appendChild(maskRectVisible);
        const maskRectInvisible = svgRoot.ownerDocument!.createElementNS(
          SVG_NS,
          "rect",
        );
        const boundTextCoords = LinearElementEditor.getBoundTextElementPosition(
          element,
          boundText,
          elementsMap,
        );

        const maskX = offsetX + boundTextCoords.x - element.x;
        const maskY = offsetY + boundTextCoords.y - element.y;

        maskRectInvisible.setAttribute("x", maskX.toString());
        maskRectInvisible.setAttribute("y", maskY.toString());
        maskRectInvisible.setAttribute("fill", "#000");
        maskRectInvisible.setAttribute("width", `${boundText.width}`);
        maskRectInvisible.setAttribute("height", `${boundText.height}`);
        maskRectInvisible.setAttribute("opacity", "1");
        maskPath.appendChild(maskRectInvisible);
      }
      const group = svgRoot.ownerDocument!.createElementNS(SVG_NS, "g");
      if (boundText) {
        group.setAttribute("mask", `url(#mask-${element.id})`);
      }
      group.setAttribute("stroke-linecap", "round");

      const shapes = ShapeCache.generateElementShape(element, renderConfig);
      shapes.forEach((shape) => {
        const node = roughSVGDrawWithPrecision(
          rsvg,
          shape,
          MAX_DECIMALS_FOR_SVG_EXPORT,
        );
        if (opacity !== 1) {
          node.setAttribute("stroke-opacity", `${opacity}`);
          node.setAttribute("fill-opacity", `${opacity}`);
        }
        node.setAttribute(
          "transform",
          `translate(${offsetX || 0} ${
            offsetY || 0
          }) rotate(${degree} ${cx} ${cy})`,
        );
        if (
          element.type === "line" &&
          isPathALoop(element.points) &&
          element.backgroundColor !== "transparent"
        ) {
          node.setAttribute("fill-rule", "evenodd");
        }
        group.appendChild(node);
      });

      const g = maybeWrapNodesInFrameClipPath(
        element,
        root,
        [group, maskPath],
        renderConfig.frameRendering,
        elementsMap,
      );
      if (g) {
        addToRoot(g, element);
        root.appendChild(g);
      } else {
        addToRoot(group, element);
        root.append(maskPath);
      }
      break;
    }
    case "freedraw": {
      const backgroundFillShape = ShapeCache.generateElementShape(
        element,
        renderConfig,
      );
      const node = backgroundFillShape
        ? roughSVGDrawWithPrecision(
            rsvg,
            backgroundFillShape,
            MAX_DECIMALS_FOR_SVG_EXPORT,
          )
        : svgRoot.ownerDocument!.createElementNS(SVG_NS, "g");
      if (opacity !== 1) {
        node.setAttribute("stroke-opacity", `${opacity}`);
        node.setAttribute("fill-opacity", `${opacity}`);
      }
      node.setAttribute(
        "transform",
        `translate(${offsetX || 0} ${
          offsetY || 0
        }) rotate(${degree} ${cx} ${cy})`,
      );
      node.setAttribute("stroke", "none");
      const path = svgRoot.ownerDocument!.createElementNS(SVG_NS, "path");
      path.setAttribute("fill", element.strokeColor);
      path.setAttribute("d", getFreeDrawSvgPath(element));
      node.appendChild(path);

      const g = maybeWrapNodesInFrameClipPath(
        element,
        root,
        [node],
        renderConfig.frameRendering,
        elementsMap,
      );

      addToRoot(g || node, element);
      break;
    }
    case "image": {
      const width = Math.round(element.width);
      const height = Math.round(element.height);
      const fileData =
        isInitializedImageElement(element) && files[element.fileId];
      if (fileData) {
        const symbolId = `image-${fileData.id}`;
        let symbol = svgRoot.querySelector(`#${symbolId}`);
        if (!symbol) {
          symbol = svgRoot.ownerDocument!.createElementNS(SVG_NS, "symbol");
          symbol.id = symbolId;

          const image = svgRoot.ownerDocument!.createElementNS(SVG_NS, "image");

          image.setAttribute("width", "100%");
          image.setAttribute("height", "100%");
          image.setAttribute("href", fileData.dataURL);

          symbol.appendChild(image);

          root.prepend(symbol);
        }

        const use = svgRoot.ownerDocument!.createElementNS(SVG_NS, "use");
        use.setAttribute("href", `#${symbolId}`);

        // in dark theme, revert the image color filter
        if (
          renderConfig.exportWithDarkMode &&
          fileData.mimeType !== MIME_TYPES.svg
        ) {
          use.setAttribute("filter", IMAGE_INVERT_FILTER);
        }

        use.setAttribute("width", `${width}`);
        use.setAttribute("height", `${height}`);
        use.setAttribute("opacity", `${opacity}`);

        // We first apply `scale` transforms (horizontal/vertical mirroring)
        // on the <use> element, then apply translation and rotation
        // on the <g> element which wraps the <use>.
        // Doing this separately is a quick hack to to work around compositing
        // the transformations correctly (the transform-origin was not being
        // applied correctly).
        if (element.scale[0] !== 1 || element.scale[1] !== 1) {
          const translateX = element.scale[0] !== 1 ? -width : 0;
          const translateY = element.scale[1] !== 1 ? -height : 0;
          use.setAttribute(
            "transform",
            `scale(${element.scale[0]}, ${element.scale[1]}) translate(${translateX} ${translateY})`,
          );
        }

        const g = svgRoot.ownerDocument!.createElementNS(SVG_NS, "g");
        g.appendChild(use);
        g.setAttribute(
          "transform",
          `translate(${offsetX || 0} ${
            offsetY || 0
          }) rotate(${degree} ${cx} ${cy})`,
        );

        if (element.roundness) {
          const clipPath = svgRoot.ownerDocument!.createElementNS(
            SVG_NS,
            "clipPath",
          );
          clipPath.id = `image-clipPath-${element.id}`;

          const clipRect = svgRoot.ownerDocument!.createElementNS(
            SVG_NS,
            "rect",
          );
          const radius = getCornerRadius(
            Math.min(element.width, element.height),
            element,
          );
          clipRect.setAttribute("width", `${element.width}`);
          clipRect.setAttribute("height", `${element.height}`);
          clipRect.setAttribute("rx", `${radius}`);
          clipRect.setAttribute("ry", `${radius}`);
          clipPath.appendChild(clipRect);
          addToRoot(clipPath, element);

          g.setAttributeNS(SVG_NS, "clip-path", `url(#${clipPath.id})`);
        }

        const clipG = maybeWrapNodesInFrameClipPath(
          element,
          root,
          [g],
          renderConfig.frameRendering,
          elementsMap,
        );
        addToRoot(clipG || g, element);
      }
      break;
    }
    // frames are not rendered and only acts as a container
    case "frame":
    case "magicframe": {
      if (
        renderConfig.frameRendering.enabled &&
        renderConfig.frameRendering.outline
      ) {
        const rect = document.createElementNS(SVG_NS, "rect");

        rect.setAttribute(
          "transform",
          `translate(${offsetX || 0} ${
            offsetY || 0
          }) rotate(${degree} ${cx} ${cy})`,
        );

        rect.setAttribute("width", `${element.width}px`);
        rect.setAttribute("height", `${element.height}px`);
        // Rounded corners
        rect.setAttribute("rx", FRAME_STYLE.radius.toString());
        rect.setAttribute("ry", FRAME_STYLE.radius.toString());

        rect.setAttribute("fill", "none");
        rect.setAttribute("stroke", FRAME_STYLE.strokeColor);
        rect.setAttribute("stroke-width", FRAME_STYLE.strokeWidth.toString());

        addToRoot(rect, element);
      }
      break;
    }
    default: {
      if (isTextElement(element)) {
        const node = svgRoot.ownerDocument!.createElementNS(SVG_NS, "g");
        if (opacity !== 1) {
          node.setAttribute("stroke-opacity", `${opacity}`);
          node.setAttribute("fill-opacity", `${opacity}`);
        }

        node.setAttribute(
          "transform",
          `translate(${offsetX || 0} ${
            offsetY || 0
          }) rotate(${degree} ${cx} ${cy})`,
        );
        const lines = element.text.replace(/\r\n?/g, "\n").split("\n");
        const lineHeightPx = getLineHeightInPx(
          element.fontSize,
          element.lineHeight,
        );
        const horizontalOffset =
          element.textAlign === "center"
            ? element.width / 2
            : element.textAlign === "right"
            ? element.width
            : 0;
        const verticalOffset = getVerticalOffset(
          element.fontFamily,
          element.fontSize,
          lineHeightPx,
        );
        const direction = isRTL(element.text) ? "rtl" : "ltr";
        const textAnchor =
          element.textAlign === "center"
            ? "middle"
            : element.textAlign === "right" || direction === "rtl"
            ? "end"
            : "start";
        for (let i = 0; i < lines.length; i++) {
          const text = svgRoot.ownerDocument!.createElementNS(SVG_NS, "text");
          text.textContent = lines[i];
          text.setAttribute("x", `${horizontalOffset}`);
          text.setAttribute("y", `${i * lineHeightPx + verticalOffset}`);
          text.setAttribute("font-family", getFontFamilyString(element));
          text.setAttribute("font-size", `${element.fontSize}px`);
          text.setAttribute("fill", element.strokeColor);
          text.setAttribute("text-anchor", textAnchor);
          text.setAttribute("style", "white-space: pre;");
          text.setAttribute("direction", direction);
          text.setAttribute("dominant-baseline", "alphabetic");
          node.appendChild(text);
        }

        const g = maybeWrapNodesInFrameClipPath(
          element,
          root,
          [node],
          renderConfig.frameRendering,
          elementsMap,
        );

        addToRoot(g || node, element);
      } else {
        // @ts-ignore
        throw new Error(`Unimplemented type ${element.type}`);
      }
    }
  }
};

export const renderSceneToSvg = (
  elements: readonly NonDeletedExcalidrawElement[],
  elementsMap: RenderableElementsMap,
  rsvg: RoughSVG,
  svgRoot: SVGElement,
  files: BinaryFiles,
  renderConfig: SVGRenderConfig,
) => {
  if (!svgRoot) {
    return;
  }

  // render elements
  elements
    .filter((el) => !isIframeLikeElement(el))
    .forEach((element) => {
      if (!element.isDeleted) {
        if (
          isTextElement(element) &&
          element.containerId &&
          elementsMap.has(element.containerId)
        ) {
          // will be rendered with the container
          return;
        }

        try {
          renderElementToSvg(
            element,
            elementsMap,
            rsvg,
            svgRoot,
            files,
            element.x + renderConfig.offsetX,
            element.y + renderConfig.offsetY,
            renderConfig,
          );

          const boundTextElement = getBoundTextElement(element, elementsMap);
          if (boundTextElement) {
            renderElementToSvg(
              boundTextElement,
              elementsMap,
              rsvg,
              svgRoot,
              files,
              boundTextElement.x + renderConfig.offsetX,
              boundTextElement.y + renderConfig.offsetY,
              renderConfig,
            );
          }
        } catch (error: any) {
          console.error(error);
        }
      }
    });

  // render embeddables on top
  elements
    .filter((el) => isIframeLikeElement(el))
    .forEach((element) => {
      if (!element.isDeleted) {
        try {
          renderElementToSvg(
            element,
            elementsMap,
            rsvg,
            svgRoot,
            files,
            element.x + renderConfig.offsetX,
            element.y + renderConfig.offsetY,
            renderConfig,
          );
        } catch (error: any) {
          console.error(error);
        }
      }
    });
};<|MERGE_RESOLUTION|>--- conflicted
+++ resolved
@@ -36,11 +36,8 @@
 import type { AppState, BinaryFiles } from "../types";
 import { getFontFamilyString, isRTL, isTestEnv } from "../utils";
 import { getFreeDrawSvgPath, IMAGE_INVERT_FILTER } from "./renderElement";
-<<<<<<< HEAD
 import { getSubtypeMethods } from "../element/subtypes";
-=======
 import { getVerticalOffset } from "../fonts";
->>>>>>> 62228e0b
 
 const roughSVGDrawWithPrecision = (
   rsvg: RoughSVG,
