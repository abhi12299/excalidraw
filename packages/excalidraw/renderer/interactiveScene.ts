--- conflicted
+++ resolved
@@ -69,11 +69,7 @@
   InteractiveSceneRenderConfig,
   RenderableElementsMap,
 } from "../scene/types";
-<<<<<<< HEAD
-import { renderVisualDebug } from "../visualdebug";
-=======
 import { getCornerRadius } from "../math";
->>>>>>> 84d89b9a
 
 const renderLinearElementPointHighlight = (
   context: CanvasRenderingContext2D,
@@ -746,16 +742,12 @@
   if (
     appState.selectedLinearElement &&
     appState.selectedLinearElement.hoverPointIndex >= 0 &&
-<<<<<<< HEAD
-    !isElbowArrow(selectedElements[0])
-=======
     !(
       isElbowArrow(selectedElements[0]) &&
       appState.selectedLinearElement.hoverPointIndex > 0 &&
       appState.selectedLinearElement.hoverPointIndex <
         selectedElements[0].points.length - 1
     )
->>>>>>> 84d89b9a
   ) {
     renderLinearElementPointHighlight(context, appState, elementsMap);
   }
@@ -997,8 +989,6 @@
     context.restore();
   }
 
-  renderVisualDebug(context, appState);
-
   return {
     scrollBars,
     atLeastOneVisibleElement: visibleElements.length > 0,
