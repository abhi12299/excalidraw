import { ROUNDNESS } from "../constants";
import type { ElementOrToolType } from "../types";
import type { MarkNonNullable } from "../utility-types";
import { assertNever } from "../utils";
import type {
  ExcalidrawElement,
  ExcalidrawTextElement,
  ExcalidrawEmbeddableElement,
  ExcalidrawLinearElement,
  ExcalidrawBindableElement,
  ExcalidrawFreeDrawElement,
  InitializedExcalidrawImageElement,
  ExcalidrawImageElement,
  ExcalidrawTextElementWithContainer,
  ExcalidrawTextContainer,
  ExcalidrawFrameElement,
  RoundnessType,
  ExcalidrawFrameLikeElement,
  ExcalidrawElementType,
  ExcalidrawIframeElement,
  ExcalidrawIframeLikeElement,
  ExcalidrawMagicFrameElement,
  ExcalidrawArrowElement,
  ExcalidrawElbowArrowElement,
  PointBinding,
  FixedPointBinding,
} from "./types";

export const isInitializedImageElement = (
  element: ExcalidrawElement | null,
): element is InitializedExcalidrawImageElement => {
  return !!element && element.type === "image" && !!element.fileId;
};

export const isImageElement = (
  element: ExcalidrawElement | null,
): element is ExcalidrawImageElement => {
  return !!element && element.type === "image";
};

export const isEmbeddableElement = (
  element: ExcalidrawElement | null | undefined,
): element is ExcalidrawEmbeddableElement => {
  return !!element && element.type === "embeddable";
};

export const isIframeElement = (
  element: ExcalidrawElement | null,
): element is ExcalidrawIframeElement => {
  return !!element && element.type === "iframe";
};

export const isIframeLikeElement = (
  element: ExcalidrawElement | null,
): element is ExcalidrawIframeLikeElement => {
  return (
    !!element && (element.type === "iframe" || element.type === "embeddable")
  );
};

export const isTextElement = (
  element: ExcalidrawElement | null,
): element is ExcalidrawTextElement => {
  return element != null && element.type === "text";
};

export const isFrameElement = (
  element: ExcalidrawElement | null,
): element is ExcalidrawFrameElement => {
  return element != null && element.type === "frame";
};

export const isMagicFrameElement = (
  element: ExcalidrawElement | null,
): element is ExcalidrawMagicFrameElement => {
  return element != null && element.type === "magicframe";
};

export const isFrameLikeElement = (
  element: ExcalidrawElement | null,
): element is ExcalidrawFrameLikeElement => {
  return (
    element != null &&
    (element.type === "frame" || element.type === "magicframe")
  );
};

export const isFreeDrawElement = (
  element?: ExcalidrawElement | null,
): element is ExcalidrawFreeDrawElement => {
  return element != null && isFreeDrawElementType(element.type);
};

export const isFreeDrawElementType = (
  elementType: ExcalidrawElementType,
): boolean => {
  return elementType === "freedraw";
};

export const isLinearElement = (
  element?: ExcalidrawElement | null,
): element is ExcalidrawLinearElement => {
  return element != null && isLinearElementType(element.type);
};

export const isArrowElement = (
  element?: ExcalidrawElement | null,
): element is ExcalidrawArrowElement => {
  return element != null && element.type === "arrow";
};

<<<<<<< HEAD
export const isElbowArrow = (element?: ExcalidrawElement): boolean => {
=======
export const isElbowArrow = (
  element?: ExcalidrawElement,
): element is ExcalidrawElbowArrowElement => {
>>>>>>> 84d89b9a
  return isArrowElement(element) && element.elbowed;
};

export const isLinearElementType = (
  elementType: ElementOrToolType,
): boolean => {
  return (
    elementType === "arrow" || elementType === "line" // || elementType === "freedraw"
  );
};

export const isBindingElement = (
  element?: ExcalidrawElement | null,
  includeLocked = true,
): element is ExcalidrawLinearElement => {
  return (
    element != null &&
    (!element.locked || includeLocked === true) &&
    isBindingElementType(element.type)
  );
};

export const isBindingElementType = (
  elementType: ElementOrToolType,
): boolean => {
  return elementType === "arrow";
};

export const isBindableElement = (
  element: ExcalidrawElement | null | undefined,
  includeLocked = true,
): element is ExcalidrawBindableElement => {
  return (
    element != null &&
    (!element.locked || includeLocked === true) &&
    (element.type === "rectangle" ||
      element.type === "diamond" ||
      element.type === "ellipse" ||
      element.type === "image" ||
      element.type === "iframe" ||
      element.type === "embeddable" ||
      element.type === "frame" ||
      element.type === "magicframe" ||
      (element.type === "text" && !element.containerId))
  );
};

export const isRectanguloidElement = (
  element?: ExcalidrawElement | null,
): element is ExcalidrawBindableElement => {
  return (
    element != null &&
    (element.type === "rectangle" ||
<<<<<<< HEAD
=======
      element.type === "diamond" ||
      element.type === "image" ||
>>>>>>> 84d89b9a
      element.type === "iframe" ||
      element.type === "embeddable" ||
      element.type === "frame" ||
      element.type === "magicframe" ||
      (element.type === "text" && !element.containerId))
  );
};

export const isTextBindableContainer = (
  element: ExcalidrawElement | null,
  includeLocked = true,
): element is ExcalidrawTextContainer => {
  return (
    element != null &&
    (!element.locked || includeLocked === true) &&
    (element.type === "rectangle" ||
      element.type === "diamond" ||
      element.type === "ellipse" ||
      isArrowElement(element))
  );
};

export const isExcalidrawElement = (
  element: any,
): element is ExcalidrawElement => {
  const type: ExcalidrawElementType | undefined = element?.type;
  if (!type) {
    return false;
  }
  switch (type) {
    case "text":
    case "diamond":
    case "rectangle":
    case "iframe":
    case "embeddable":
    case "ellipse":
    case "arrow":
    case "freedraw":
    case "line":
    case "frame":
    case "magicframe":
    case "image":
    case "selection": {
      return true;
    }
    default: {
      assertNever(type, null);
      return false;
    }
  }
};

export const hasBoundTextElement = (
  element: ExcalidrawElement | null,
): element is MarkNonNullable<ExcalidrawBindableElement, "boundElements"> => {
  return (
    isTextBindableContainer(element) &&
    !!element.boundElements?.some(({ type }) => type === "text")
  );
};

export const isBoundToContainer = (
  element: ExcalidrawElement | null,
): element is ExcalidrawTextElementWithContainer => {
  return (
    element !== null &&
    "containerId" in element &&
    element.containerId !== null &&
    isTextElement(element)
  );
};

export const isUsingAdaptiveRadius = (type: string) =>
  type === "rectangle" ||
  type === "embeddable" ||
  type === "iframe" ||
  type === "image";

export const isUsingProportionalRadius = (type: string) =>
  type === "line" || type === "arrow" || type === "diamond";

export const canApplyRoundnessTypeToElement = (
  roundnessType: RoundnessType,
  element: ExcalidrawElement,
) => {
  if (
    (roundnessType === ROUNDNESS.ADAPTIVE_RADIUS ||
      // if legacy roundness, it can be applied to elements that currently
      // use adaptive radius
      roundnessType === ROUNDNESS.LEGACY) &&
    isUsingAdaptiveRadius(element.type)
  ) {
    return true;
  }
  if (
    roundnessType === ROUNDNESS.PROPORTIONAL_RADIUS &&
    isUsingProportionalRadius(element.type)
  ) {
    return true;
  }

  return false;
};

export const getDefaultRoundnessTypeForElement = (
  element: ExcalidrawElement,
) => {
  if (isUsingProportionalRadius(element.type)) {
    return {
      type: ROUNDNESS.PROPORTIONAL_RADIUS,
    };
  }

  if (isUsingAdaptiveRadius(element.type)) {
    return {
      type: ROUNDNESS.ADAPTIVE_RADIUS,
    };
  }

  return null;
};

export const isFixedPointBinding = (
  binding: PointBinding,
): binding is FixedPointBinding => {
  return binding.fixedPoint != null;
};<|MERGE_RESOLUTION|>--- conflicted
+++ resolved
@@ -109,13 +109,9 @@
   return element != null && element.type === "arrow";
 };
 
-<<<<<<< HEAD
-export const isElbowArrow = (element?: ExcalidrawElement): boolean => {
-=======
 export const isElbowArrow = (
   element?: ExcalidrawElement,
 ): element is ExcalidrawElbowArrowElement => {
->>>>>>> 84d89b9a
   return isArrowElement(element) && element.elbowed;
 };
 
@@ -169,11 +165,8 @@
   return (
     element != null &&
     (element.type === "rectangle" ||
-<<<<<<< HEAD
-=======
       element.type === "diamond" ||
       element.type === "image" ||
->>>>>>> 84d89b9a
       element.type === "iframe" ||
       element.type === "embeddable" ||
       element.type === "frame" ||
