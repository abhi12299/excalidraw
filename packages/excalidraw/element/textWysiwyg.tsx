--- conflicted
+++ resolved
@@ -43,7 +43,8 @@
 import type App from "../components/App";
 import { LinearElementEditor } from "./linearElementEditor";
 import { parseClipboard } from "../clipboard";
-import { SubtypeMethods, getSubtypeMethods } from "./subtypes";
+import type { SubtypeMethods } from "./subtypes";
+import { getSubtypeMethods } from "./subtypes";
 import {
   originalContainerCache,
   updateOriginalContainerCache,
@@ -248,14 +249,10 @@
         editable.selectionEnd = editable.value.length - diff;
       }
 
-      let transformWidth = updatedTextElement.width;
+      const transformWidth = updatedTextElement.width;
       if (!container) {
         maxWidth = (appState.width - 8 - viewportX) / appState.zoom.value;
         textElementWidth = Math.min(textElementWidth, maxWidth);
-<<<<<<< HEAD
-      } else {
-        textElementWidth += 0.5;
-        transformWidth += 0.5;
       }
 
       // Horizontal offset in case updatedTextElement has a non-WYSIWYG subtype
@@ -278,17 +275,6 @@
         updatedTextElement.height !== eMetrics.height
           ? { transformOrigin: `${w / 2}px ${h / 2}px` }
           : {};
-      let lineHeight = updatedTextElement.lineHeight;
-
-      // In Safari the font size gets rounded off when rendering hence calculating the line height by rounding off font size
-      if (isSafari) {
-        lineHeight = detectLineHeight({
-          ...updatedTextElement,
-          fontSize: Math.round(updatedTextElement.fontSize),
-        });
-=======
->>>>>>> 1ed53b15
-      }
 
       // Make sure text editor height doesn't go beyond viewport
       const editorMaxHeight =
@@ -296,13 +282,8 @@
       Object.assign(editable.style, {
         font: getFontString(updatedTextElement),
         // must be defined *after* font ¯\_(ツ)_/¯
-<<<<<<< HEAD
-        lineHeight,
+        lineHeight: updatedTextElement.lineHeight,
         width: `${Math.min(textElementWidth, maxWidth)}px`,
-=======
-        lineHeight: updatedTextElement.lineHeight,
-        width: `${textElementWidth}px`,
->>>>>>> 1ed53b15
         height: `${textElementHeight}px`,
         left: `${viewportX}px`,
         top: `${viewportY}px`,
