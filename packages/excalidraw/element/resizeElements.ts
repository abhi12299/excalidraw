import { MIN_FONT_SIZE, SHIFT_LOCKING_ANGLE } from "../constants";
import { rescalePoints } from "../points";

import { rotate, centerPoint, rotatePoint } from "../math";
import type {
  ExcalidrawLinearElement,
  ExcalidrawTextElement,
  NonDeletedExcalidrawElement,
  NonDeleted,
  ExcalidrawElement,
  ExcalidrawTextElementWithContainer,
  ExcalidrawImageElement,
  ElementsMap,
<<<<<<< HEAD
  ExcalidrawArrowElement,
=======
  NonDeletedSceneElementsMap,
  SceneElementsMap,
>>>>>>> 87a94308
} from "./types";
import type { Mutable } from "../utility-types";
import {
  getElementAbsoluteCoords,
  getCommonBounds,
  getResizedElementAbsoluteCoords,
  getCommonBoundingBox,
} from "./bounds";
import {
  isArrowElement,
  isBindableElement,
  isBoundToContainer,
  isElbowArrow,
  isFrameLikeElement,
  isFreeDrawElement,
  isImageElement,
  isLinearElement,
  isTextElement,
} from "./typeChecks";
import { mutateElement } from "./mutateElement";
import { getFontString } from "../utils";
import {
  flipFixedPointBinding,
  getArrowLocalFixedPoints,
  getFlippedFixedPointBindingsForArrow,
  updateBoundElements,
} from "./binding";
import type {
  MaybeTransformHandleType,
  TransformHandleDirection,
} from "./transformHandles";
import type { Point, PointerDownState } from "../types";
import Scene from "../scene/Scene";
import {
  getApproxMinLineWidth,
  getBoundTextElement,
  getBoundTextElementId,
  getContainerElement,
  handleBindTextResize,
  getBoundTextMaxWidth,
  getApproxMinLineHeight,
  wrapText,
  measureText,
  getMinTextElementWidth,
} from "./textElement";
import { LinearElementEditor } from "./linearElementEditor";
import { isInGroup } from "../groups";
import { mutateElbowArrow } from "./routing";

let alreadyFlippedX = false;
let alreadyFlippedY = false;

export const normalizeAngle = (angle: number): number => {
  if (angle < 0) {
    return angle + 2 * Math.PI;
  }
  if (angle >= 2 * Math.PI) {
    return angle - 2 * Math.PI;
  }
  return angle;
};

// Returns true when transform (resizing/rotation) happened
export const transformElements = (
  originalElements: PointerDownState["originalElements"],
  transformHandleType: MaybeTransformHandleType,
  selectedElements: readonly NonDeletedExcalidrawElement[],
  elementsMap: SceneElementsMap,
  shouldRotateWithDiscreteAngle: boolean,
  shouldResizeFromCenter: boolean,
  shouldMaintainAspectRatio: boolean,
  pointerX: number,
  pointerY: number,
  centerX: number,
  centerY: number,
) => {
  if (selectedElements.length === 1) {
    const [element] = selectedElements;
    if (transformHandleType === "rotation") {
      if (!isElbowArrow(element)) {
        rotateSingleElement(
          element,
          elementsMap,
          pointerX,
          pointerY,
          shouldRotateWithDiscreteAngle,
        );
        updateBoundElements(element, elementsMap);
      }
    } else if (isTextElement(element) && transformHandleType) {
      resizeSingleTextElement(
        originalElements,
        element,
        elementsMap,
        transformHandleType,
        shouldResizeFromCenter,
        pointerX,
        pointerY,
      );
      updateBoundElements(element, elementsMap);
    } else if (transformHandleType) {
      resizeSingleElement(
        originalElements,
        shouldMaintainAspectRatio,
        element,
        elementsMap,
        transformHandleType,
        shouldResizeFromCenter,
        pointerX,
        pointerY,
      );
    }

    return true;
  } else if (selectedElements.length > 1) {
    if (transformHandleType === "rotation") {
      rotateMultipleElements(
        originalElements,
        selectedElements,
        elementsMap,
        pointerX,
        pointerY,
        shouldRotateWithDiscreteAngle,
        centerX,
        centerY,
      );
      return true;
    } else if (transformHandleType) {
      resizeMultipleElements(
        originalElements,
        selectedElements,
        elementsMap,
        transformHandleType,
        shouldResizeFromCenter,
        shouldMaintainAspectRatio,
        pointerX,
        pointerY,
      );
      return true;
    }
  }
  return false;
};

const rotateSingleElement = (
  element: NonDeletedExcalidrawElement,
  elementsMap: ElementsMap,
  pointerX: number,
  pointerY: number,
  shouldRotateWithDiscreteAngle: boolean,
) => {
  const [x1, y1, x2, y2] = getElementAbsoluteCoords(element, elementsMap);
  const cx = (x1 + x2) / 2;
  const cy = (y1 + y2) / 2;
  let angle: number;
  if (isFrameLikeElement(element)) {
    angle = 0;
  } else {
    angle = (5 * Math.PI) / 2 + Math.atan2(pointerY - cy, pointerX - cx);
    if (shouldRotateWithDiscreteAngle) {
      angle += SHIFT_LOCKING_ANGLE / 2;
      angle -= angle % SHIFT_LOCKING_ANGLE;
    }
    angle = normalizeAngle(angle);
  }
  const boundTextElementId = getBoundTextElementId(element);

  mutateElement(element, { angle });
  if (boundTextElementId) {
    const textElement =
      Scene.getScene(element)?.getElement<ExcalidrawTextElementWithContainer>(
        boundTextElementId,
      );

    if (textElement && !isArrowElement(element)) {
      mutateElement(textElement, { angle });
    }
  }
};

export const rescalePointsInElement = (
  element: NonDeletedExcalidrawElement,
  width: number,
  height: number,
  normalizePoints: boolean,
) =>
  isLinearElement(element) || isFreeDrawElement(element)
    ? {
        points: rescalePoints(
          0,
          width,
          rescalePoints(1, height, element.points, normalizePoints),
          normalizePoints,
        ),
      }
    : {};

export const measureFontSizeFromWidth = (
  element: NonDeleted<ExcalidrawTextElement>,
  elementsMap: ElementsMap,
  nextWidth: number,
): { size: number } | null => {
  // We only use width to scale font on resize
  let width = element.width;

  const hasContainer = isBoundToContainer(element);
  if (hasContainer) {
    const container = getContainerElement(element, elementsMap);
    if (container) {
      width = getBoundTextMaxWidth(container, element);
    }
  }
  const nextFontSize = element.fontSize * (nextWidth / width);
  if (nextFontSize < MIN_FONT_SIZE) {
    return null;
  }

  return {
    size: nextFontSize,
  };
};

const resizeSingleTextElement = (
  originalElements: PointerDownState["originalElements"],
  element: NonDeleted<ExcalidrawTextElement>,
  elementsMap: ElementsMap,
  transformHandleType: TransformHandleDirection,
  shouldResizeFromCenter: boolean,
  pointerX: number,
  pointerY: number,
) => {
  const [x1, y1, x2, y2, cx, cy] = getElementAbsoluteCoords(
    element,
    elementsMap,
  );
  // rotation pointer with reverse angle
  const [rotatedX, rotatedY] = rotate(
    pointerX,
    pointerY,
    cx,
    cy,
    -element.angle,
  );
  let scaleX = 0;
  let scaleY = 0;

  if (transformHandleType !== "e" && transformHandleType !== "w") {
    if (transformHandleType.includes("e")) {
      scaleX = (rotatedX - x1) / (x2 - x1);
    }
    if (transformHandleType.includes("w")) {
      scaleX = (x2 - rotatedX) / (x2 - x1);
    }
    if (transformHandleType.includes("n")) {
      scaleY = (y2 - rotatedY) / (y2 - y1);
    }
    if (transformHandleType.includes("s")) {
      scaleY = (rotatedY - y1) / (y2 - y1);
    }
  }

  const scale = Math.max(scaleX, scaleY);

  if (scale > 0) {
    const nextWidth = element.width * scale;
    const nextHeight = element.height * scale;
    const metrics = measureFontSizeFromWidth(element, elementsMap, nextWidth);
    if (metrics === null) {
      return;
    }

    const startTopLeft = [x1, y1];
    const startBottomRight = [x2, y2];
    const startCenter = [cx, cy];

    let newTopLeft = [x1, y1] as [number, number];
    if (["n", "w", "nw"].includes(transformHandleType)) {
      newTopLeft = [
        startBottomRight[0] - Math.abs(nextWidth),
        startBottomRight[1] - Math.abs(nextHeight),
      ];
    }
    if (transformHandleType === "ne") {
      const bottomLeft = [startTopLeft[0], startBottomRight[1]];
      newTopLeft = [bottomLeft[0], bottomLeft[1] - Math.abs(nextHeight)];
    }
    if (transformHandleType === "sw") {
      const topRight = [startBottomRight[0], startTopLeft[1]];
      newTopLeft = [topRight[0] - Math.abs(nextWidth), topRight[1]];
    }

    if (["s", "n"].includes(transformHandleType)) {
      newTopLeft[0] = startCenter[0] - nextWidth / 2;
    }
    if (["e", "w"].includes(transformHandleType)) {
      newTopLeft[1] = startCenter[1] - nextHeight / 2;
    }

    if (shouldResizeFromCenter) {
      newTopLeft[0] = startCenter[0] - Math.abs(nextWidth) / 2;
      newTopLeft[1] = startCenter[1] - Math.abs(nextHeight) / 2;
    }

    const angle = element.angle;
    const rotatedTopLeft = rotatePoint(newTopLeft, [cx, cy], angle);
    const newCenter: Point = [
      newTopLeft[0] + Math.abs(nextWidth) / 2,
      newTopLeft[1] + Math.abs(nextHeight) / 2,
    ];
    const rotatedNewCenter = rotatePoint(newCenter, [cx, cy], angle);
    newTopLeft = rotatePoint(rotatedTopLeft, rotatedNewCenter, -angle);
    const [nextX, nextY] = newTopLeft;

    mutateElement(element, {
      fontSize: metrics.size,
      width: nextWidth,
      height: nextHeight,
      x: nextX,
      y: nextY,
    });
  }

  if (transformHandleType === "e" || transformHandleType === "w") {
    const stateAtResizeStart = originalElements.get(element.id)!;
    const [x1, y1, x2, y2] = getResizedElementAbsoluteCoords(
      stateAtResizeStart,
      stateAtResizeStart.width,
      stateAtResizeStart.height,
      true,
    );
    const startTopLeft: Point = [x1, y1];
    const startBottomRight: Point = [x2, y2];
    const startCenter: Point = centerPoint(startTopLeft, startBottomRight);

    const rotatedPointer = rotatePoint(
      [pointerX, pointerY],
      startCenter,
      -stateAtResizeStart.angle,
    );

    const [esx1, , esx2] = getResizedElementAbsoluteCoords(
      element,
      element.width,
      element.height,
      true,
    );

    const boundsCurrentWidth = esx2 - esx1;

    const atStartBoundsWidth = startBottomRight[0] - startTopLeft[0];
    const minWidth = getMinTextElementWidth(
      getFontString({
        fontSize: element.fontSize,
        fontFamily: element.fontFamily,
      }),
      element.lineHeight,
    );

    let scaleX = atStartBoundsWidth / boundsCurrentWidth;

    if (transformHandleType.includes("e")) {
      scaleX = (rotatedPointer[0] - startTopLeft[0]) / boundsCurrentWidth;
    }
    if (transformHandleType.includes("w")) {
      scaleX = (startBottomRight[0] - rotatedPointer[0]) / boundsCurrentWidth;
    }

    const newWidth =
      element.width * scaleX < minWidth ? minWidth : element.width * scaleX;

    const text = wrapText(
      element.originalText,
      getFontString(element),
      Math.abs(newWidth),
    );
    const metrics = measureText(
      text,
      getFontString(element),
      element.lineHeight,
    );

    const eleNewHeight = metrics.height;

    const [newBoundsX1, newBoundsY1, newBoundsX2, newBoundsY2] =
      getResizedElementAbsoluteCoords(
        stateAtResizeStart,
        newWidth,
        eleNewHeight,
        true,
      );
    const newBoundsWidth = newBoundsX2 - newBoundsX1;
    const newBoundsHeight = newBoundsY2 - newBoundsY1;

    let newTopLeft = [...startTopLeft] as [number, number];
    if (["n", "w", "nw"].includes(transformHandleType)) {
      newTopLeft = [
        startBottomRight[0] - Math.abs(newBoundsWidth),
        startTopLeft[1],
      ];
    }

    // adjust topLeft to new rotation point
    const angle = stateAtResizeStart.angle;
    const rotatedTopLeft = rotatePoint(newTopLeft, startCenter, angle);
    const newCenter: Point = [
      newTopLeft[0] + Math.abs(newBoundsWidth) / 2,
      newTopLeft[1] + Math.abs(newBoundsHeight) / 2,
    ];
    const rotatedNewCenter = rotatePoint(newCenter, startCenter, angle);
    newTopLeft = rotatePoint(rotatedTopLeft, rotatedNewCenter, -angle);

    const resizedElement: Partial<ExcalidrawTextElement> = {
      width: Math.abs(newWidth),
      height: Math.abs(metrics.height),
      x: newTopLeft[0],
      y: newTopLeft[1],
      text,
      autoResize: false,
    };

    mutateElement(element, resizedElement);
  }
};

export const resizeSingleElement = (
  originalElements: PointerDownState["originalElements"],
  shouldMaintainAspectRatio: boolean,
  element: NonDeletedExcalidrawElement,
  elementsMap: SceneElementsMap,
  transformHandleDirection: TransformHandleDirection,
  shouldResizeFromCenter: boolean,
  pointerX: number,
  pointerY: number,
) => {
  const stateAtResizeStart = originalElements.get(element.id)!;
  // Gets bounds corners
  const [x1, y1, x2, y2] = getResizedElementAbsoluteCoords(
    stateAtResizeStart,
    stateAtResizeStart.width,
    stateAtResizeStart.height,
    true,
  );
  const startTopLeft: Point = [x1, y1];
  const startBottomRight: Point = [x2, y2];
  const startCenter: Point = centerPoint(startTopLeft, startBottomRight);

  // Calculate new dimensions based on cursor position
  const rotatedPointer = rotatePoint(
    [pointerX, pointerY],
    startCenter,
    -stateAtResizeStart.angle,
  );

  // Get bounds corners rendered on screen
  const [esx1, esy1, esx2, esy2] = getResizedElementAbsoluteCoords(
    element,
    element.width,
    element.height,
    true,
  );

  const boundsCurrentWidth = esx2 - esx1;
  const boundsCurrentHeight = esy2 - esy1;

  // It's important we set the initial scale value based on the width and height at resize start,
  // otherwise previous dimensions affected by modifiers will be taken into account.
  const atStartBoundsWidth = startBottomRight[0] - startTopLeft[0];
  const atStartBoundsHeight = startBottomRight[1] - startTopLeft[1];
  let scaleX = atStartBoundsWidth / boundsCurrentWidth;
  let scaleY = atStartBoundsHeight / boundsCurrentHeight;

  let boundTextFont: { fontSize?: number } = {};
  const boundTextElement = getBoundTextElement(element, elementsMap);

  if (transformHandleDirection.includes("e")) {
    scaleX = (rotatedPointer[0] - startTopLeft[0]) / boundsCurrentWidth;
  }
  if (transformHandleDirection.includes("s")) {
    scaleY = (rotatedPointer[1] - startTopLeft[1]) / boundsCurrentHeight;
  }
  if (transformHandleDirection.includes("w")) {
    scaleX = (startBottomRight[0] - rotatedPointer[0]) / boundsCurrentWidth;
  }
  if (transformHandleDirection.includes("n")) {
    scaleY = (startBottomRight[1] - rotatedPointer[1]) / boundsCurrentHeight;
  }

  // Linear elements dimensions differ from bounds dimensions
  const eleInitialWidth = stateAtResizeStart.width;
  const eleInitialHeight = stateAtResizeStart.height;
  // We have to use dimensions of element on screen, otherwise the scaling of the
  // dimensions won't match the cursor for linear elements.
  let eleNewWidth = element.width * scaleX;
  let eleNewHeight = element.height * scaleY;

  // adjust dimensions for resizing from center
  if (shouldResizeFromCenter) {
    eleNewWidth = 2 * eleNewWidth - eleInitialWidth;
    eleNewHeight = 2 * eleNewHeight - eleInitialHeight;
  }

  // adjust dimensions to keep sides ratio
  if (shouldMaintainAspectRatio) {
    const widthRatio = Math.abs(eleNewWidth) / eleInitialWidth;
    const heightRatio = Math.abs(eleNewHeight) / eleInitialHeight;
    if (transformHandleDirection.length === 1) {
      eleNewHeight *= widthRatio;
      eleNewWidth *= heightRatio;
    }
    if (transformHandleDirection.length === 2) {
      const ratio = Math.max(widthRatio, heightRatio);
      eleNewWidth = eleInitialWidth * ratio * Math.sign(eleNewWidth);
      eleNewHeight = eleInitialHeight * ratio * Math.sign(eleNewHeight);
    }
  }

  if (boundTextElement) {
    const stateOfBoundTextElementAtResize = originalElements.get(
      boundTextElement.id,
    ) as typeof boundTextElement | undefined;
    if (stateOfBoundTextElementAtResize) {
      boundTextFont = {
        fontSize: stateOfBoundTextElementAtResize.fontSize,
      };
    }
    if (shouldMaintainAspectRatio) {
      const updatedElement = {
        ...element,
        width: eleNewWidth,
        height: eleNewHeight,
      };

      const nextFont = measureFontSizeFromWidth(
        boundTextElement,
        elementsMap,
        getBoundTextMaxWidth(updatedElement, boundTextElement),
      );
      if (nextFont === null) {
        return;
      }
      boundTextFont = {
        fontSize: nextFont.size,
      };
    } else {
      const minWidth = getApproxMinLineWidth(
        getFontString(boundTextElement),
        boundTextElement.lineHeight,
      );
      const minHeight = getApproxMinLineHeight(
        boundTextElement.fontSize,
        boundTextElement.lineHeight,
      );
      eleNewWidth = Math.max(eleNewWidth, minWidth);
      eleNewHeight = Math.max(eleNewHeight, minHeight);
    }
  }

  const [newBoundsX1, newBoundsY1, newBoundsX2, newBoundsY2] =
    getResizedElementAbsoluteCoords(
      stateAtResizeStart,
      eleNewWidth,
      eleNewHeight,
      true,
    );
  const newBoundsWidth = newBoundsX2 - newBoundsX1;
  const newBoundsHeight = newBoundsY2 - newBoundsY1;

  // Calculate new topLeft based on fixed corner during resize
  let newTopLeft = [...startTopLeft] as [number, number];
  if (["n", "w", "nw"].includes(transformHandleDirection)) {
    newTopLeft = [
      startBottomRight[0] - Math.abs(newBoundsWidth),
      startBottomRight[1] - Math.abs(newBoundsHeight),
    ];
  }
  if (transformHandleDirection === "ne") {
    const bottomLeft = [startTopLeft[0], startBottomRight[1]];
    newTopLeft = [bottomLeft[0], bottomLeft[1] - Math.abs(newBoundsHeight)];
  }
  if (transformHandleDirection === "sw") {
    const topRight = [startBottomRight[0], startTopLeft[1]];
    newTopLeft = [topRight[0] - Math.abs(newBoundsWidth), topRight[1]];
  }

  // Keeps opposite handle fixed during resize
  if (shouldMaintainAspectRatio) {
    if (["s", "n"].includes(transformHandleDirection)) {
      newTopLeft[0] = startCenter[0] - newBoundsWidth / 2;
    }
    if (["e", "w"].includes(transformHandleDirection)) {
      newTopLeft[1] = startCenter[1] - newBoundsHeight / 2;
    }
  }

  const flipX = eleNewWidth < 0;
  const flipY = eleNewHeight < 0;

  // Mirror fixed point binding if needed
  const doFixedPointFlipX =
    (flipX && !alreadyFlippedX) || (!flipX && alreadyFlippedX);
  const doFixedPointFlipY =
    (flipY && !alreadyFlippedY) || (!flipY && alreadyFlippedY);
  if (doFixedPointFlipX) {
    alreadyFlippedX = !alreadyFlippedX;
  }
  if (doFixedPointFlipY) {
    alreadyFlippedY = !alreadyFlippedY;
  }
  if ((doFixedPointFlipX || doFixedPointFlipY) && isBindableElement(element)) {
    flipFixedPointBinding(
      element,
      elementsMap,
      doFixedPointFlipX,
      doFixedPointFlipY,
    );
  }

  // Flip horizontally
  if (flipX) {
    if (transformHandleDirection.includes("e")) {
      newTopLeft[0] -= Math.abs(newBoundsWidth);
    }
    if (transformHandleDirection.includes("w")) {
      newTopLeft[0] += Math.abs(newBoundsWidth);
    }
  }

  // Flip vertically
  if (flipY) {
    if (transformHandleDirection.includes("s")) {
      newTopLeft[1] -= Math.abs(newBoundsHeight);
    }
    if (transformHandleDirection.includes("n")) {
      newTopLeft[1] += Math.abs(newBoundsHeight);
    }
  }

  if (shouldResizeFromCenter) {
    newTopLeft[0] = startCenter[0] - Math.abs(newBoundsWidth) / 2;
    newTopLeft[1] = startCenter[1] - Math.abs(newBoundsHeight) / 2;
  }

  // adjust topLeft to new rotation point
  const angle = stateAtResizeStart.angle;
  const rotatedTopLeft = rotatePoint(newTopLeft, startCenter, angle);
  const newCenter: Point = [
    newTopLeft[0] + Math.abs(newBoundsWidth) / 2,
    newTopLeft[1] + Math.abs(newBoundsHeight) / 2,
  ];
  const rotatedNewCenter = rotatePoint(newCenter, startCenter, angle);
  newTopLeft = rotatePoint(rotatedTopLeft, rotatedNewCenter, -angle);

  // For linear elements (x,y) are the coordinates of the first drawn point not the top-left corner
  // So we need to readjust (x,y) to be where the first point should be
  const newOrigin = [...newTopLeft];
  const linearElementXOffset = stateAtResizeStart.x - newBoundsX1;
  const linearElementYOffset = stateAtResizeStart.y - newBoundsY1;
  newOrigin[0] += linearElementXOffset;
  newOrigin[1] += linearElementYOffset;

  const nextX = newOrigin[0];
  const nextY = newOrigin[1];

  // Readjust points for linear elements
  let rescaledElementPointsY;
  let rescaledPoints;
  if (isLinearElement(element) || isFreeDrawElement(element)) {
    rescaledElementPointsY = rescalePoints(
      1,
      eleNewHeight,
      (stateAtResizeStart as ExcalidrawLinearElement).points,
      true,
    );

    rescaledPoints = rescalePoints(
      0,
      eleNewWidth,
      rescaledElementPointsY,
      true,
    );
  }

  const resizedElement = {
    width: Math.abs(eleNewWidth),
    height: Math.abs(eleNewHeight),
    x: nextX,
    y: nextY,
    points: rescaledPoints,
  };

  if ("scale" in element && "scale" in stateAtResizeStart) {
    mutateElement(element, {
      scale: [
        // defaulting because scaleX/Y can be 0/-0
        (Math.sign(newBoundsX2 - stateAtResizeStart.x) ||
          stateAtResizeStart.scale[0]) * stateAtResizeStart.scale[0],
        (Math.sign(newBoundsY2 - stateAtResizeStart.y) ||
          stateAtResizeStart.scale[1]) * stateAtResizeStart.scale[1],
      ],
    });
  }

  if (
    isArrowElement(element) &&
    boundTextElement &&
    shouldMaintainAspectRatio
  ) {
    const fontSize =
      (resizedElement.width / element.width) * boundTextElement.fontSize;
    if (fontSize < MIN_FONT_SIZE) {
      return;
    }
    boundTextFont.fontSize = fontSize;
  }

  if (
    resizedElement.width !== 0 &&
    resizedElement.height !== 0 &&
    Number.isFinite(resizedElement.x) &&
    Number.isFinite(resizedElement.y)
  ) {
    mutateElement(element, resizedElement);

    updateBoundElements(element, elementsMap, {
      oldSize: {
        width: stateAtResizeStart.width,
        height: stateAtResizeStart.height,
      },
    });

    if (boundTextElement && boundTextFont != null) {
      mutateElement(boundTextElement, {
        fontSize: boundTextFont.fontSize,
      });
    }
    handleBindTextResize(
      element,
      elementsMap,
      transformHandleDirection,
      shouldMaintainAspectRatio,
    );
  }
};

export const resizeMultipleElements = (
  originalElements: PointerDownState["originalElements"],
  selectedElements: readonly NonDeletedExcalidrawElement[],
  elementsMap: NonDeletedSceneElementsMap | SceneElementsMap,
  transformHandleType: TransformHandleDirection,
  shouldResizeFromCenter: boolean,
  shouldMaintainAspectRatio: boolean,
  pointerX: number,
  pointerY: number,
) => {
  // map selected elements to the original elements. While it never should
  // happen that pointerDownState.originalElements won't contain the selected
  // elements during resize, this coupling isn't guaranteed, so to ensure
  // type safety we need to transform only those elements we filter.
  const targetElements = selectedElements.reduce(
    (
      acc: {
        /** element at resize start */
        orig: NonDeletedExcalidrawElement;
        /** latest element */
        latest: NonDeletedExcalidrawElement;
      }[],
      element,
    ) => {
      const origElement = originalElements.get(element.id);
      if (origElement) {
        acc.push({ orig: origElement, latest: element });
      }
      return acc;
    },
    [],
  );

  // getCommonBoundingBox() uses getBoundTextElement() which returns null for
  // original elements from pointerDownState, so we have to find and add these
  // bound text elements manually. Additionally, the coordinates of bound text
  // elements aren't always up to date.
  const boundTextElements = targetElements.reduce((acc, { orig }) => {
    if (!isLinearElement(orig)) {
      return acc;
    }
    const textId = getBoundTextElementId(orig);
    if (!textId) {
      return acc;
    }
    const text = originalElements.get(textId) ?? null;
    if (!isBoundToContainer(text)) {
      return acc;
    }
    const xy = LinearElementEditor.getBoundTextElementPosition(
      orig,
      text,
      elementsMap,
    );
    return [...acc, { ...text, ...xy }];
  }, [] as ExcalidrawTextElementWithContainer[]);

  const { minX, minY, maxX, maxY, midX, midY } = getCommonBoundingBox(
    targetElements.map(({ orig }) => orig).concat(boundTextElements),
  );
  const width = maxX - minX;
  const height = maxY - minY;

  const direction = transformHandleType;

  const anchorsMap: Record<TransformHandleDirection, Point> = {
    ne: [minX, maxY],
    se: [minX, minY],
    sw: [maxX, minY],
    nw: [maxX, maxY],
    e: [minX, minY + height / 2],
    w: [maxX, minY + height / 2],
    n: [minX + width / 2, maxY],
    s: [minX + width / 2, minY],
  };

  // anchor point must be on the opposite side of the dragged selection handle
  // or be the center of the selection if shouldResizeFromCenter
  const [anchorX, anchorY]: Point = shouldResizeFromCenter
    ? [midX, midY]
    : anchorsMap[direction];

  const resizeFromCenterScale = shouldResizeFromCenter ? 2 : 1;

  const scale =
    Math.max(
      Math.abs(pointerX - anchorX) / width || 0,
      Math.abs(pointerY - anchorY) / height || 0,
    ) * resizeFromCenterScale;

  if (scale === 0) {
    return;
  }

  let scaleX =
    direction.includes("e") || direction.includes("w")
      ? (Math.abs(pointerX - anchorX) / width) * resizeFromCenterScale
      : 1;
  let scaleY =
    direction.includes("n") || direction.includes("s")
      ? (Math.abs(pointerY - anchorY) / height) * resizeFromCenterScale
      : 1;

  const keepAspectRatio =
    shouldMaintainAspectRatio ||
    targetElements.some(
      (item) =>
        item.latest.angle !== 0 ||
        isTextElement(item.latest) ||
        isInGroup(item.latest),
    );

  if (keepAspectRatio) {
    scaleX = scale;
    scaleY = scale;
  }

  const flipConditionsMap: Record<
    TransformHandleDirection,
    // Condition for which we should flip or not flip the selected elements
    // - when evaluated to `true`, we flip
    // - therefore, setting it to always `false` means we do not flip (in that direction) at all
    [x: boolean, y: boolean]
  > = {
    ne: [pointerX < anchorX, pointerY > anchorY],
    se: [pointerX < anchorX, pointerY < anchorY],
    sw: [pointerX > anchorX, pointerY < anchorY],
    nw: [pointerX > anchorX, pointerY > anchorY],
    // e.g. when resizing from the "e" side, we do not need to consider changes in the `y` direction
    //      and therefore, we do not need to flip in the `y` direction at all
    e: [pointerX < anchorX, false],
    w: [pointerX > anchorX, false],
    n: [false, pointerY > anchorY],
    s: [false, pointerY < anchorY],
  };

  /**
   * to flip an element:
   * 1. determine over which axis is the element being flipped
   *    (could be x, y, or both) indicated by `flipFactorX` & `flipFactorY`
   * 2. shift element's position by the amount of width or height (or both) or
   *    mirror points in the case of linear & freedraw elemenets
   * 3. adjust element angle
   */
  const [flipFactorX, flipFactorY] = flipConditionsMap[direction].map(
    (condition) => (condition ? -1 : 1),
  );
  const isFlippedByX = flipFactorX < 0;
  const isFlippedByY = flipFactorY < 0;

  const elementsAndUpdates: {
    element: NonDeletedExcalidrawElement;
    update: Mutable<
      Pick<ExcalidrawElement, "x" | "y" | "width" | "height" | "angle">
    > & {
      points?: ExcalidrawLinearElement["points"];
      fontSize?: ExcalidrawTextElement["fontSize"];
      scale?: ExcalidrawImageElement["scale"];
      boundTextFontSize?: ExcalidrawTextElement["fontSize"];
      startBinding?: ExcalidrawArrowElement["startBinding"];
      endBinding?: ExcalidrawArrowElement["endBinding"];
    };
  }[] = [];

  for (const { orig, latest } of targetElements) {
    // bounded text elements are updated along with their container elements
    if (isTextElement(orig) && isBoundToContainer(orig)) {
      continue;
    }

    // Mirror fixed point binding if needed
    const refreshedBindings = isArrowElement(orig)
      ? getFlippedFixedPointBindingsForArrow(
          orig,
          elementsMap,
          isFlippedByX,
          isFlippedByY,
        )
      : {};

    const width = orig.width * scaleX;
    const height = orig.height * scaleY;
    const angle = normalizeAngle(orig.angle * flipFactorX * flipFactorY);

    const isLinearOrFreeDraw = isLinearElement(orig) || isFreeDrawElement(orig);
    const offsetX = orig.x - anchorX;
    const offsetY = orig.y - anchorY;
    const shiftX = isFlippedByX && !isLinearOrFreeDraw ? width : 0;
    const shiftY = isFlippedByY && !isLinearOrFreeDraw ? height : 0;
    const x = anchorX + flipFactorX * (offsetX * scaleX + shiftX);
    const y = anchorY + flipFactorY * (offsetY * scaleY + shiftY);

    const rescaledPoints = rescalePointsInElement(
      orig,
      width * flipFactorX,
      height * flipFactorY,
      false,
    );

    const update: typeof elementsAndUpdates[0]["update"] = {
      x,
      y,
      width,
      height,
      angle,
      ...rescaledPoints,
      ...refreshedBindings,
    };

    if (isImageElement(orig)) {
      update.scale = [orig.scale[0] * flipFactorX, orig.scale[1] * flipFactorY];
    }

    if (isTextElement(orig)) {
      const metrics = measureFontSizeFromWidth(orig, elementsMap, width);
      if (!metrics) {
        return;
      }
      update.fontSize = metrics.size;
    }

    const boundTextElement = originalElements.get(
      getBoundTextElementId(orig) ?? "",
    ) as ExcalidrawTextElementWithContainer | undefined;

    if (boundTextElement) {
      if (keepAspectRatio) {
        const newFontSize = boundTextElement.fontSize * scale;
        if (newFontSize < MIN_FONT_SIZE) {
          return;
        }
        update.boundTextFontSize = newFontSize;
      } else {
        update.boundTextFontSize = boundTextElement.fontSize;
      }
    }

    elementsAndUpdates.push({
      element: latest,
      update,
    });
  }

  const elementsToUpdate = elementsAndUpdates.map(({ element }) => element);

  for (const {
    element,
    update: { boundTextFontSize, ...update },
  } of elementsAndUpdates) {
    const { angle } = update;
    const { width: oldWidth, height: oldHeight } = element;

    mutateElement(element, update, false);

    if (isArrowElement(element) && isElbowArrow(element)) {
      mutateElbowArrow(
        element,
        elementsMap,
        element.points,
        undefined,
        undefined,
        {
          informMutation: false,
        },
      );
    }

    updateBoundElements(element, elementsMap, {
      simultaneouslyUpdated: elementsToUpdate,
      oldSize: { width: oldWidth, height: oldHeight },
    });

    const boundTextElement = getBoundTextElement(element, elementsMap);
    if (boundTextElement && boundTextFontSize) {
      mutateElement(
        boundTextElement,
        {
          fontSize: boundTextFontSize,
          angle: isLinearElement(element) ? undefined : angle,
        },
        false,
      );
      handleBindTextResize(element, elementsMap, transformHandleType, true);
    }
  }

  Scene.getScene(elementsAndUpdates[0].element)?.triggerUpdate();
};

const rotateMultipleElements = (
  originalElements: PointerDownState["originalElements"],
  elements: readonly NonDeletedExcalidrawElement[],
  elementsMap: SceneElementsMap,
  pointerX: number,
  pointerY: number,
  shouldRotateWithDiscreteAngle: boolean,
  centerX: number,
  centerY: number,
) => {
  let centerAngle =
    (5 * Math.PI) / 2 + Math.atan2(pointerY - centerY, pointerX - centerX);
  if (shouldRotateWithDiscreteAngle) {
    centerAngle += SHIFT_LOCKING_ANGLE / 2;
    centerAngle -= centerAngle % SHIFT_LOCKING_ANGLE;
  }

  elements
    .filter((element) => !isFrameLikeElement(element))
    .forEach((element) => {
      const [x1, y1, x2, y2] = getElementAbsoluteCoords(element, elementsMap);
      const cx = (x1 + x2) / 2;
      const cy = (y1 + y2) / 2;
      const origAngle =
        originalElements.get(element.id)?.angle ?? element.angle;
      const [rotatedCX, rotatedCY] = rotate(
        cx,
        cy,
        centerX,
        centerY,
        centerAngle + origAngle - element.angle,
      );

      if (isArrowElement(element) && isElbowArrow(element)) {
        const points = getArrowLocalFixedPoints(element, elementsMap);
        mutateElbowArrow(element, elementsMap, points);
      } else {
        mutateElement(
          element,
          {
            x: element.x + (rotatedCX - cx),
            y: element.y + (rotatedCY - cy),
            angle: normalizeAngle(centerAngle + origAngle),
          },
          false,
        );
      }

      updateBoundElements(element, elementsMap, {
        simultaneouslyUpdated: elements,
      });

      const boundText = getBoundTextElement(element, elementsMap);
      if (boundText && !isArrowElement(element)) {
        mutateElement(
          boundText,
          {
            x: boundText.x + (rotatedCX - cx),
            y: boundText.y + (rotatedCY - cy),
            angle: normalizeAngle(centerAngle + origAngle),
          },
          false,
        );
      }
    });

  Scene.getScene(elements[0])?.triggerUpdate();
};

export const getResizeOffsetXY = (
  transformHandleType: MaybeTransformHandleType,
  selectedElements: NonDeletedExcalidrawElement[],
  elementsMap: ElementsMap,
  x: number,
  y: number,
): [number, number] => {
  const [x1, y1, x2, y2] =
    selectedElements.length === 1
      ? getElementAbsoluteCoords(selectedElements[0], elementsMap)
      : getCommonBounds(selectedElements);
  const cx = (x1 + x2) / 2;
  const cy = (y1 + y2) / 2;
  const angle = selectedElements.length === 1 ? selectedElements[0].angle : 0;
  [x, y] = rotate(x, y, cx, cy, -angle);
  switch (transformHandleType) {
    case "n":
      return rotate(x - (x1 + x2) / 2, y - y1, 0, 0, angle);
    case "s":
      return rotate(x - (x1 + x2) / 2, y - y2, 0, 0, angle);
    case "w":
      return rotate(x - x1, y - (y1 + y2) / 2, 0, 0, angle);
    case "e":
      return rotate(x - x2, y - (y1 + y2) / 2, 0, 0, angle);
    case "nw":
      return rotate(x - x1, y - y1, 0, 0, angle);
    case "ne":
      return rotate(x - x2, y - y1, 0, 0, angle);
    case "sw":
      return rotate(x - x1, y - y2, 0, 0, angle);
    case "se":
      return rotate(x - x2, y - y2, 0, 0, angle);
    default:
      return [0, 0];
  }
};

export const getResizeArrowDirection = (
  transformHandleType: MaybeTransformHandleType,
  element: NonDeleted<ExcalidrawLinearElement>,
): "origin" | "end" => {
  const [, [px, py]] = element.points;
  const isResizeEnd =
    (transformHandleType === "nw" && (px < 0 || py < 0)) ||
    (transformHandleType === "ne" && px >= 0) ||
    (transformHandleType === "sw" && px <= 0) ||
    (transformHandleType === "se" && (px > 0 || py > 0));
  return isResizeEnd ? "end" : "origin";
};<|MERGE_RESOLUTION|>--- conflicted
+++ resolved
@@ -11,12 +11,9 @@
   ExcalidrawTextElementWithContainer,
   ExcalidrawImageElement,
   ElementsMap,
-<<<<<<< HEAD
   ExcalidrawArrowElement,
-=======
   NonDeletedSceneElementsMap,
   SceneElementsMap,
->>>>>>> 87a94308
 } from "./types";
 import type { Mutable } from "../utility-types";
 import {
