--- conflicted
+++ resolved
@@ -2,12 +2,7 @@
   ExcalidrawElement,
   NonDeletedExcalidrawElement,
 } from "./element/types";
-<<<<<<< HEAD
 import { AppState, BinaryFiles } from "./types";
-import { SVG_EXPORT_TAG } from "./scene/export";
-=======
-import { BinaryFiles } from "./types";
->>>>>>> 9b8de8a1
 import { tryParseSpreadsheet, Spreadsheet, VALID_SPREADSHEET } from "./charts";
 import {
   ALLOWED_PASTE_MIME_TYPES,
@@ -350,20 +345,15 @@
     const spreadsheetResult =
       !isPlainPaste && parsePotentialSpreadsheet(parsedEventData.value);
 
-<<<<<<< HEAD
-  if (spreadsheetResult) {
-    if ("spreadsheet" in spreadsheetResult) {
-      spreadsheetResult.spreadsheet.activeSubtypes = appState?.activeSubtypes;
-      spreadsheetResult.spreadsheet.customData = appState?.customData;
-    }
-    return spreadsheetResult;
-=======
     if (spreadsheetResult) {
+      if ("spreadsheet" in spreadsheetResult) {
+        spreadsheetResult.spreadsheet.activeSubtypes = appState?.activeSubtypes;
+        spreadsheetResult.spreadsheet.customData = appState?.customData;
+      }
       return spreadsheetResult;
     }
   } catch (error: any) {
     console.error(error);
->>>>>>> 9b8de8a1
   }
 
   try {
