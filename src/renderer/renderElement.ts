--- conflicted
+++ resolved
@@ -911,13 +911,6 @@
     root = anchorTag;
   }
 
-<<<<<<< HEAD
-  const map = getSubtypeMethods(element.subtype);
-  if (map?.renderSvg) {
-    map.renderSvg(svgRoot, root, element, { offsetX, offsetY });
-    return;
-  }
-=======
   const addToRoot = (node: SVGElement, element: ExcalidrawElement) => {
     if (isTestEnv()) {
       node.setAttribute("data-id", element.id);
@@ -925,7 +918,12 @@
     root.appendChild(node);
   };
 
->>>>>>> 02cc8440
+  const map = getSubtypeMethods(element.subtype);
+  if (map?.renderSvg) {
+    map.renderSvg(svgRoot, addToRoot, element, { offsetX, offsetY });
+    return;
+  }
+
   const opacity =
     ((getContainingFrame(element)?.opacity ?? 100) * element.opacity) / 10000;
 
